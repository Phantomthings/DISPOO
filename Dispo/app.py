#app.py
import math
import os
import re
from dataclasses import dataclass
from datetime import datetime, time, timedelta, timezone
from itertools import cycle
from typing import Any, Dict, Optional, List, Tuple, Set, Callable
import logging

import pandas as pd
import plotly.express as px
import plotly.graph_objects as go
import streamlit as st
from sqlalchemy import create_engine, text
from sqlalchemy.exc import SQLAlchemyError
from Projects import mapping_sites
from Binaire import get_equip_config, translate_ic_pc

# Config
logging.basicConfig(
    level=logging.INFO,
    format='%(asctime)s - %(name)s - %(levelname)s - %(message)s'
)
logger = logging.getLogger(__name__)

MODE_EQUIPMENT = "equip"
MODE_PDC = "pdc"
MODE_LABELS = {
    MODE_EQUIPMENT: "Disponibilité équipements",
    MODE_PDC: "Disponibilité points de charge",
}
GENERIC_SCOPE_TOKENS = ("tous", "toutes", "all", "global", "ensemble", "général", "general")


def get_current_mode() -> str:
    return st.session_state.get("app_mode", MODE_EQUIPMENT)


def set_current_mode(mode: str) -> None:
    if mode not in MODE_LABELS:
        mode = MODE_EQUIPMENT
    st.session_state["app_mode"] = mode

st.set_page_config(
    layout="wide",
    page_title="Disponibilité Équipements",
    page_icon="📊",
    initial_sidebar_state="expanded"
)

st.markdown("""
<style>
  .stMetric {
      background-color: #f0f2f6;
      padding: 12px;
      border-radius: 10px;
      box-shadow: 0 2px 4px rgba(0,0,0,0.1);
  }
  .stMetric label {
      font-weight: 400;
      color: #1f77b4;
  }
  div[data-testid="stExpander"] {
      background-color: #ffffff;
      border: 1px solid #e0e0e0;
      border-radius: 5px;
  }
  .success-box {
      padding: 10px;
      background-color: #d4edda;
      border-left: 4px solid #28a745;
      margin: 10px 0;
  }
  .warning-box {
      padding: 10px;
      background-color: #fff3cd;
      border-left: 4px solid #ffc107;
      margin: 10px 0;
  }
  .error-box {
      padding: 10px;
      background-color: #f8d7da;
      border-left: 4px solid #dc3545;
      margin: 10px 0;
  }

  div[data-testid="stMetricValue"] { font-size: 1.47rem !important; line-height: 1.2; }
  div[data-testid="stMetricDelta"] { font-size: 0.85rem !important; line-height: 1.1; }
  div[data-testid="stMetricLabel"] > div { font-size: 1.35rem !important; }
</style>
""", unsafe_allow_html=True)

# Config
def get_db_config() -> Dict[str, str]:
    return {
        "user": st.secrets.get("MYSQL_USER", os.getenv("MYSQL_USER", "AdminNidec")),
        "password": st.secrets.get("MYSQL_PASSWORD", os.getenv("MYSQL_PASSWORD", "u6Ehe987XBSXxa4")),
        "host": st.secrets.get("MYSQL_HOST", os.getenv("MYSQL_HOST", "141.94.31.144")),
        "port": int(st.secrets.get("MYSQL_PORT", os.getenv("MYSQL_PORT", 3306))),
        "database": st.secrets.get("MYSQL_DB", os.getenv("MYSQL_DB", "indicator"))
    }

@st.cache_resource
def get_engine():
    """Crée et retourne l'engine SQLAlchemy avec gestion d'erreurs."""
    try:
        config = get_db_config()
        engine_uri = (
            f"mysql+pymysql://{config['user']}:{config['password']}"
            f"@{config['host']}:{config['port']}/{config['database']}"
            f"?charset=utf8mb4"
        )
        engine = create_engine(
            engine_uri,
            pool_pre_ping=True,
            pool_recycle=3600,
            pool_size=5,
            max_overflow=10,
            echo=False
        )
        # Test de connexion
        with engine.connect() as conn:
            conn.execute(text("SELECT 1"))
        logger.info("Connexion à la base de données établie avec succès")
        return engine
    except Exception as e:
        logger.error(f"Erreur de connexion à la base de données: {e}")
        st.error(f"❌ Impossible de se connecter à la base de données: {e}")
        st.stop()

# Couche Données
class DatabaseError(Exception):
    pass

@st.cache_data(ttl=1800, show_spinner=False)
def execute_query(query: str, params: Optional[Dict] = None) -> pd.DataFrame:
    try:
        engine = get_engine()
        with engine.connect() as conn:
            df = pd.read_sql_query(text(query), conn, params=params or {})
        return df
    except SQLAlchemyError as e:
        logger.error(f"Erreur SQL: {e}")
        raise DatabaseError(f"Erreur lors de l'exécution de la requête: {str(e)}")
    except Exception as e:
        logger.error(f"Erreur inattendue: {e}")
        raise DatabaseError(f"Erreur inattendue: {str(e)}")

def execute_write(query: str, params: Optional[Dict] = None) -> bool:
    """Exécute une requête d'écriture (INSERT, UPDATE, DELETE)."""
    try:
        engine = get_engine()
        with engine.begin() as conn:
            conn.execute(text(query), params or {})
        invalidate_cache()
        return True
    except SQLAlchemyError as e:
        logger.error(f"Erreur lors de l'écriture: {e}")
        st.error(f"❌ Erreur lors de l'opération: {str(e)}")
        return False
    except Exception as e:
        logger.error(f"Erreur inattendue lors de l'écriture: {e}")
        st.error(f"❌ Erreur inattendue: {str(e)}")
        return False


def delete_annotation(annotation_id: int) -> bool:
    """Supprime définitivement une annotation identifiée par son ID."""
    query = "DELETE FROM dispo_annotations WHERE id = :id"
    params = {"id": annotation_id}
    return execute_write(query, params)


def invalidate_cache():
    """Invalide le cache de données."""
    st.cache_data.clear()
    st.session_state["last_cache_clear"] = datetime.utcnow().isoformat()
    logger.info("Cache invalidé")
@st.cache_data(ttl=1800, show_spinner=False)
def _list_ac_tables() -> pd.DataFrame:
    """
    Retourne un DF avec colonnes: site_code, table_name
    pour toutes les tables dispo_blocs_ac_<site> du schéma.
    """
    q = """
    SELECT TABLE_NAME AS table_name
    FROM information_schema.tables
    WHERE TABLE_SCHEMA = :db
      AND TABLE_NAME REGEXP '^dispo_blocs_ac_[0-9]+(_[0-9]+)?$'
    ORDER BY TABLE_NAME
    """
    df = execute_query(q, {"db": get_db_config()["database"]})
    if df.empty:
        return pd.DataFrame(columns=["site_code", "table_name"])

    df.columns = [c.lower() for c in df.columns]
    if "table_name" not in df.columns:
        return pd.DataFrame(columns=["site_code", "table_name"])

    def _parse(tbl: str) -> pd.Series:
        t = str(tbl)
        if t.startswith("dispo_blocs_ac_"):
            return pd.Series([t[len("dispo_blocs_ac_"):], t])
        return pd.Series([None, t])

    out = df["table_name"].apply(_parse)
    out.columns = ["site_code", "table_name"]
    return out.dropna(subset=["site_code"]).reset_index(drop=True)


@st.cache_data(ttl=1800, show_spinner=False)
def _list_pdc_tables() -> pd.DataFrame:
    q = """
    SELECT TABLE_NAME AS table_name
    FROM information_schema.tables
    WHERE TABLE_SCHEMA = :db
      AND TABLE_NAME REGEXP '^dispo_pdc_n[0-9]+_[0-9]+(_[0-9]+)?$'
    ORDER BY TABLE_NAME
    """
    df = execute_query(q, {"db": get_db_config()["database"]})
    if df.empty:
        return pd.DataFrame(columns=["site_code", "pdc_id", "table_name"])

    df.columns = [c.lower() for c in df.columns]
    if "table_name" not in df.columns:
        return pd.DataFrame(columns=["site_code", "pdc_id", "table_name"])

    def _parse(tbl: str) -> pd.Series:
        t = str(tbl)
        prefix = "dispo_pdc_"
        if not t.startswith(prefix):
            return pd.Series([None, None, t])
        payload = t[len(prefix):]
        parts = payload.split("_", 1)
        if len(parts) != 2:
            return pd.Series([None, None, t])
        num = parts[0].lstrip("nN")
        pdc_id = f"PDC{num}" if num else None
        return pd.Series([parts[1], pdc_id, t])

    out = df["table_name"].apply(_parse)
    out.columns = ["site_code", "pdc_id", "table_name"]
    return out.dropna(subset=["site_code", "pdc_id"]).reset_index(drop=True)

def _sanitize_scope_options(options: List[str]) -> List[str]:
    """Supprime les entrées génériques (tous/global) d'une liste."""
    cleaned: List[str] = []
    for value in options:
        if value is None:
            continue
        text = str(value).strip()
        if not text:
            continue
        lowered = text.lower()
        if any(token in lowered for token in ("tous", "toutes", "all", "global", "ensemble")):
            continue
        cleaned.append(text)
    return cleaned


def get_sites(mode: str = MODE_EQUIPMENT) -> List[str]:
    """Récupère la liste des sites en fonction du mode sélectionné."""
    if mode == MODE_PDC:
        try:
            pdc = _list_pdc_tables()
        except DatabaseError:
            pdc = pd.DataFrame(columns=["site_code"])
        if pdc.empty:
            return []
        return sorted(_sanitize_scope_options(pdc["site_code"].unique().tolist()))

    try:
        ac = _list_ac_tables()
    except DatabaseError:
        ac = pd.DataFrame(columns=["site_code"])
    try:
        bt = _list_batt_tables()
    except DatabaseError:
        bt = pd.DataFrame(columns=["site_code", "kind", "table_name"])

    ac_sites = set(ac["site_code"].tolist()) if not ac.empty else set()
    bt_sites = set(bt["site_code"].tolist()) if not bt.empty else set()
    return sorted(_sanitize_scope_options(list(ac_sites.union(bt_sites))))


def get_equipments(mode: str = MODE_EQUIPMENT, site: Optional[str] = None) -> List[str]:
    if mode == MODE_PDC:
        pdc_tbls = _list_pdc_tables()
        if pdc_tbls.empty:
            return []
        if site:
            subset = pdc_tbls[pdc_tbls["site_code"] == site]
        else:
            subset = pdc_tbls
        return sorted(_sanitize_scope_options(subset["pdc_id"].unique().tolist()))

    equips = set()
    ac_tbls = _list_ac_tables()
    bt_tbls = _list_batt_tables()

    if site:
        if not ac_tbls.empty and (ac_tbls["site_code"] == site).any():
            equips.add("AC")
        if not bt_tbls.empty and ((bt_tbls["site_code"] == site) & (bt_tbls["kind"] == "batt")).any():
            equips.add("DC1")
        if not bt_tbls.empty and ((bt_tbls["site_code"] == site) & (bt_tbls["kind"] == "batt2")).any():
            equips.add("DC2")
    else:
        if not ac_tbls.empty:
            equips.add("AC")
        if not bt_tbls.empty and (bt_tbls["kind"] == "batt").any():
            equips.add("DC1")
        if not bt_tbls.empty and (bt_tbls["kind"] == "batt2").any():
            equips.add("DC2")

    return sorted(_sanitize_scope_options(list(equips)))


def _load_blocks_equipment(site: str, equip: str, start_dt: datetime, end_dt: datetime) -> pd.DataFrame:
    params = {"site": site, "equip": equip, "start": start_dt, "end": end_dt}
    try:
        q_view = """
            SELECT *
            FROM dispo_blocs_with_exclusion_flag
            WHERE site = :site
              AND equipement_id = :equip
              AND date_debut < :end
              AND date_fin   > :start
            ORDER BY date_debut
        """
        df = execute_query(q_view, params)
        if not df.empty:
            return _normalize_blocks_df(df)
    except DatabaseError:
        pass

    batt_union = _batt_union_sql_for_site(site)
    ac_union = _ac_union_sql_for_site(site)
    q = f"""
    WITH ac AS (
        {ac_union}
    ),
    batt AS (
        {batt_union}
    ),
    base AS (
        SELECT
        site, equipement_id, type_equipement, date_debut, date_fin,
        est_disponible, cause, raw_point_count, processed_at, batch_id, hash_signature
        FROM ac
        UNION ALL
        SELECT
        site, equipement_id, type_equipement, date_debut, date_fin,
        est_disponible, cause, raw_point_count, processed_at, batch_id, hash_signature
        FROM batt
    )
    SELECT
    b.site, b.equipement_id, b.type_equipement, b.date_debut, b.date_fin,
    b.est_disponible, b.cause, b.raw_point_count, b.processed_at, b.batch_id, b.hash_signature,
    TIMESTAMPDIFF(MINUTE, b.date_debut, b.date_fin) AS duration_minutes,
    CASE
        WHEN b.est_disponible <> 1 THEN CAST(EXISTS (
            SELECT 1 FROM dispo_annotations a
            WHERE a.actif = 1
            AND a.type_annotation = 'exclusion'
            AND a.site = b.site
            AND a.equipement_id = b.equipement_id
            AND NOT (a.date_fin <= b.date_debut OR a.date_debut >= b.date_fin)
        ) AS UNSIGNED)
        ELSE 0
    END AS is_excluded
    FROM base b
    WHERE b.equipement_id = :equip
    AND b.date_debut < :end
    AND b.date_fin   > :start
    ORDER BY b.date_debut
    """

    df = execute_query(q, params)
    return _normalize_blocks_df(df)


def _load_blocks_pdc(site: str, equip: str, start_dt: datetime, end_dt: datetime) -> pd.DataFrame:
    params = {"site": site, "equip": equip, "start": start_dt, "end": end_dt}
    union_sql = _pdc_union_sql_for_site(site)
    q = f"""
    WITH pdc AS (
        {union_sql}
    )
    SELECT
      p.site,
      p.equipement_id,
      p.type_equipement,
      p.date_debut,
      p.date_fin,
      p.est_disponible,
      p.cause,
      p.raw_point_count,
      p.processed_at,
      p.batch_id,
      p.hash_signature,
      TIMESTAMPDIFF(MINUTE, p.date_debut, p.date_fin) AS duration_minutes,
      CASE
        WHEN p.est_disponible <> 1 THEN CAST(EXISTS (
            SELECT 1 FROM dispo_annotations a
            WHERE a.actif = 1
              AND a.type_annotation = 'exclusion'
              AND a.site = p.site
              AND a.equipement_id = p.equipement_id
              AND NOT (a.date_fin <= p.date_debut OR a.date_debut >= p.date_fin)
        ) AS UNSIGNED)
        ELSE 0
      END AS is_excluded
    FROM pdc p
    WHERE p.equipement_id = :equip
      AND p.date_debut < :end
      AND p.date_fin   > :start
    ORDER BY p.date_debut
    """

    df = execute_query(q, params)
    return _normalize_blocks_df(df)


def load_blocks(site: str, equip: str, start_dt: datetime, end_dt: datetime, mode: Optional[str] = None) -> pd.DataFrame:
    active_mode = mode or get_current_mode()
    if active_mode == MODE_PDC:
        return _load_blocks_pdc(site, equip, start_dt, end_dt)
    return _load_blocks_equipment(site, equip, start_dt, end_dt)

def _load_filtered_blocks_equipment(start_dt: datetime, end_dt: datetime, site: Optional[str] = None, equip: Optional[str] = None) -> pd.DataFrame:
    params = {"start": start_dt, "end": end_dt}
    try:
        filters = ["date_debut < :end", "date_fin > :start"]
        if site:
            filters.append("site = :site"); params["site"] = site
        if equip:
            filters.append("equipement_id = :equip"); params["equip"] = equip

        q_view = f"""
            SELECT * FROM dispo_blocs_with_exclusion_flag
            WHERE {' AND '.join(filters)}
            ORDER BY date_debut
        """
        df = execute_query(q_view, params)
        if not df.empty:
            return _normalize_blocks_df(df)
    except DatabaseError:
        pass

    if site:
        ac_union = _ac_union_sql_for_site(site)
        batt_union = _batt_union_sql_for_site(site)
    else:
        ac_union = _ac_union_sql_all_sites()
        batt_union = _batt_union_sql_all_sites()

    equip_filter = "AND b.equipement_id = :equip" if equip else ""

    q = f"""
    WITH ac AS (
        {ac_union}
    ),
    batt AS (
        {batt_union}
    ),
    base AS (
        SELECT
        site, equipement_id, type_equipement, date_debut, date_fin,
        est_disponible, cause, raw_point_count, processed_at, batch_id, hash_signature
        FROM ac
        UNION ALL
        SELECT
        site, equipement_id, type_equipement, date_debut, date_fin,
        est_disponible, cause, raw_point_count, processed_at, batch_id, hash_signature
        FROM batt
    )
    SELECT
    b.site, b.equipement_id, b.type_equipement, b.date_debut, b.date_fin,
    b.est_disponible, b.cause, b.raw_point_count, b.processed_at, b.batch_id, b.hash_signature,
    TIMESTAMPDIFF(MINUTE, b.date_debut, b.date_fin) AS duration_minutes,
    CASE
        WHEN b.est_disponible <> 1 THEN CAST(EXISTS (
            SELECT 1 FROM dispo_annotations a
            WHERE a.actif = 1
            AND a.type_annotation = 'exclusion'
            AND a.site = b.site
            AND a.equipement_id = b.equipement_id
            AND NOT (a.date_fin <= b.date_debut OR a.date_debut >= b.date_fin)
        ) AS UNSIGNED)
        ELSE 0
    END AS is_excluded
    FROM base b
    WHERE b.date_debut < :end
    AND b.date_fin   > :start
    {equip_filter}
    ORDER BY b.date_debut
    """

    df = execute_query(q, params)
    return _normalize_blocks_df(df)


def _load_filtered_blocks_pdc(start_dt: datetime, end_dt: datetime, site: Optional[str] = None, equip: Optional[str] = None) -> pd.DataFrame:
    params = {"start": start_dt, "end": end_dt}
    if site:
        union_sql = _pdc_union_sql_for_site(site)
    else:
        union_sql = _pdc_union_sql_all_sites()
    if site:
        params["site"] = site
    if equip:
        params["equip"] = equip

    site_filter = "AND p.site = :site" if site else ""
    equip_filter = "AND p.equipement_id = :equip" if equip else ""

    q = f"""
    WITH pdc AS (
        {union_sql}
    )
    SELECT
      p.site,
      p.equipement_id,
      p.type_equipement,
      p.date_debut,
      p.date_fin,
      p.est_disponible,
      p.cause,
      p.raw_point_count,
      p.processed_at,
      p.batch_id,
      p.hash_signature,
      TIMESTAMPDIFF(MINUTE, p.date_debut, p.date_fin) AS duration_minutes,
      CASE
        WHEN p.est_disponible <> 1 THEN CAST(EXISTS (
            SELECT 1 FROM dispo_annotations a
            WHERE a.actif = 1
              AND a.type_annotation = 'exclusion'
              AND a.site = p.site
              AND a.equipement_id = p.equipement_id
              AND NOT (a.date_fin <= p.date_debut OR a.date_debut >= p.date_fin)
        ) AS UNSIGNED)
        ELSE 0
      END AS is_excluded
    FROM pdc p
    WHERE p.date_debut < :end
      AND p.date_fin > :start
      {site_filter}
      {equip_filter}
    ORDER BY p.date_debut
    """

    df = execute_query(q, params)
    return _normalize_blocks_df(df)


def load_filtered_blocks(start_dt: datetime, end_dt: datetime, site: Optional[str] = None, equip: Optional[str] = None, mode: Optional[str] = None) -> pd.DataFrame:
    active_mode = mode or get_current_mode()
    if active_mode == MODE_PDC:
        return _load_filtered_blocks_pdc(start_dt, end_dt, site, equip)
    return _load_filtered_blocks_equipment(start_dt, end_dt, site, equip)

# Gestion
def _insert_annotation(
    site: str,
    equip: str,
    start_dt: datetime,
    end_dt: datetime,
    annotation_type: str,
    comment: str,
    user: str = "ui",
) -> bool:
    """Insère une annotation sans logique additionnelle."""
    query = """
        INSERT INTO dispo_annotations
        (site, equipement_id, date_debut, date_fin, type_annotation, commentaire, actif, created_by)
        VALUES (:site, :equip, :start, :end, :type, :comment, 1, :user)
    """
    params = {
        "site": site,
        "equip": equip,
        "start": start_dt,
        "end": end_dt,
        "type": annotation_type,
        "comment": comment,
        "user": user
    }
    return execute_write(query, params)


def create_annotation(
    site: str,
    equip: str,
    start_dt: datetime,
    end_dt: datetime,
    annotation_type: str,
    comment: str,
    user: str = "ui",
    cascade: bool = True,
) -> bool:
    """Crée une nouvelle annotation et applique les éventuelles règles métiers."""
    success = _insert_annotation(
        site=site,
        equip=equip,
        start_dt=start_dt,
        end_dt=end_dt,
        annotation_type=annotation_type,
        comment=comment,
        user=user,
    )

    if not success:
        return False

    if (
        cascade
        and annotation_type == "exclusion"
        and equip
        and equip.upper().startswith("AC")
    ):
        for idx in range(1, 7):
            _insert_annotation(
                site=site,
                equip=f"PDC{idx}",
                start_dt=start_dt,
                end_dt=end_dt,
                annotation_type=annotation_type,
                comment=comment,
                user=user,
            )

    return True

@st.cache_data(ttl=1800, show_spinner=False)
def _list_batt_tables() -> pd.DataFrame:
    """
    Retourne un DF avec colonnes: site_code, kind ('batt'|'batt2'), table_name
    pour toutes les tables dispo_blocs_batt_* et dispo_blocs_batt2_* du schéma.
    """
    q = """
    SELECT TABLE_NAME AS table_name
    FROM information_schema.tables
    WHERE TABLE_SCHEMA = :db
      AND (
            TABLE_NAME REGEXP '^dispo_blocs_batt_[0-9]+(_[0-9]+)?$'
         OR TABLE_NAME REGEXP '^dispo_blocs_batt2_[0-9]+(_[0-9]+)?$'
      )
    ORDER BY TABLE_NAME
    """
    df = execute_query(q, {"db": get_db_config()["database"]})
    if df.empty:
        return pd.DataFrame(columns=["site_code", "kind", "table_name"])

    df.columns = [c.lower() for c in df.columns]
    if "table_name" not in df.columns:
        return pd.DataFrame(columns=["site_code", "kind", "table_name"])

    def _parse(tbl: str) -> pd.Series:
        t = str(tbl)
        if t.startswith("dispo_blocs_batt2_"):
            return pd.Series([t[len("dispo_blocs_batt2_"):], "batt2", t])
        if t.startswith("dispo_blocs_batt_"):
            return pd.Series([t[len("dispo_blocs_batt_"):], "batt", t])
        return pd.Series([None, None, t])

    out = df["table_name"].apply(_parse)
    out.columns = ["site_code", "kind", "table_name"]
    return out.dropna(subset=["site_code","kind"]).reset_index(drop=True)

@st.cache_data(ttl=1800, show_spinner=False)
def _ac_union_sql_for_site(site: str) -> str:
    """
    UNION ALL des tables AC du site (colonnes explicites, sans duration_minutes).
    """
    df = _list_ac_tables()
    if df.empty:
        return """SELECT * FROM (
            SELECT CAST(NULL AS CHAR) AS site,
                   CAST(NULL AS CHAR) AS equipement_id,
                   CAST(NULL AS CHAR) AS type_equipement,
                   CAST(NULL AS DATETIME) AS date_debut,
                   CAST(NULL AS DATETIME) AS date_fin,
                   CAST(NULL AS SIGNED) AS est_disponible,
                   CAST(NULL AS CHAR) AS cause,
                   CAST(NULL AS SIGNED) AS raw_point_count,
                   CAST(NULL AS DATETIME) AS processed_at,
                   CAST(NULL AS CHAR) AS batch_id,
                   CAST(NULL AS CHAR) AS hash_signature
        ) x WHERE 1=0"""

    m = df[df["site_code"] == site]
    if m.empty:
        return """SELECT * FROM (
            SELECT CAST(NULL AS CHAR) AS site,
                   CAST(NULL AS CHAR) AS equipement_id,
                   CAST(NULL AS CHAR) AS type_equipement,
                   CAST(NULL AS DATETIME) AS date_debut,
                   CAST(NULL AS DATETIME) AS date_fin,
                   CAST(NULL AS SIGNED) AS est_disponible,
                   CAST(NULL AS CHAR) AS cause,
                   CAST(NULL AS SIGNED) AS raw_point_count,
                   CAST(NULL AS DATETIME) AS processed_at,
                   CAST(NULL AS CHAR) AS batch_id,
                   CAST(NULL AS CHAR) AS hash_signature
        ) x WHERE 1=0"""

    parts = []
    for _, r in m.iterrows():
        tbl = r["table_name"]
        parts.append(f"""
            SELECT
              site, equipement_id, type_equipement, date_debut, date_fin,
              est_disponible, cause, raw_point_count, processed_at, batch_id, hash_signature
            FROM `{tbl}`
        """)
    return " UNION ALL ".join(parts)

@st.cache_data(ttl=1800, show_spinner=False)
def _ac_union_sql_all_sites() -> str:
    """
    UNION ALL de toutes les tables AC (colonnes explicites, sans duration_minutes).
    """
    df = _list_ac_tables()
    if df.empty:
        return """SELECT * FROM (
            SELECT CAST(NULL AS CHAR) AS site,
                   CAST(NULL AS CHAR) AS equipement_id,
                   CAST(NULL AS CHAR) AS type_equipement,
                   CAST(NULL AS DATETIME) AS date_debut,
                   CAST(NULL AS DATETIME) AS date_fin,
                   CAST(NULL AS SIGNED) AS est_disponible,
                   CAST(NULL AS CHAR) AS cause,
                   CAST(NULL AS SIGNED) AS raw_point_count,
                   CAST(NULL AS DATETIME) AS processed_at,
                   CAST(NULL AS CHAR) AS batch_id,
                   CAST(NULL AS CHAR) AS hash_signature
        ) x WHERE 1=0"""
    parts = [
        f"""SELECT
              site, equipement_id, type_equipement, date_debut, date_fin,
              est_disponible, cause, raw_point_count, processed_at, batch_id, hash_signature
            FROM `{tbl}`"""
        for tbl in df["table_name"].tolist()
    ]
    return " UNION ALL ".join(parts)

@st.cache_data(ttl=1800, show_spinner=False)
def _batt_union_sql_for_site(site: str) -> str:
    """
    UNION ALL des tables BATT/BATT2 du site, en listant explicitement les colonnes
    (pas de duration_minutes ici).
    """
    df = _list_batt_tables()
    if df.empty:
        return """SELECT * FROM (
            SELECT CAST(NULL AS CHAR) AS site,
                   CAST(NULL AS CHAR) AS equipement_id,
                   CAST(NULL AS CHAR) AS type_equipement,
                   CAST(NULL AS DATETIME) AS date_debut,
                   CAST(NULL AS DATETIME) AS date_fin,
                   CAST(NULL AS SIGNED) AS est_disponible,
                   CAST(NULL AS CHAR) AS cause,
                   CAST(NULL AS SIGNED) AS raw_point_count,
                   CAST(NULL AS DATETIME) AS processed_at,
                   CAST(NULL AS CHAR) AS batch_id,
                   CAST(NULL AS CHAR) AS hash_signature
        ) x WHERE 1=0"""

    parts = []
    for _, r in df[df["site_code"] == site].iterrows():
        tbl = r["table_name"]
        parts.append(f"""
            SELECT
              site, equipement_id, type_equipement, date_debut, date_fin,
              est_disponible, cause, raw_point_count, processed_at, batch_id, hash_signature
            FROM `{tbl}`
        """)
    if not parts:
        return """SELECT * FROM (
            SELECT CAST(NULL AS CHAR) AS site,
                   CAST(NULL AS CHAR) AS equipement_id,
                   CAST(NULL AS CHAR) AS type_equipement,
                   CAST(NULL AS DATETIME) AS date_debut,
                   CAST(NULL AS DATETIME) AS date_fin,
                   CAST(NULL AS SIGNED) AS est_disponible,
                   CAST(NULL AS CHAR) AS cause,
                   CAST(NULL AS SIGNED) AS raw_point_count,
                   CAST(NULL AS DATETIME) AS processed_at,
                   CAST(NULL AS CHAR) AS batch_id,
                   CAST(NULL AS CHAR) AS hash_signature
        ) x WHERE 1=0"""
    return " UNION ALL ".join(parts)

@st.cache_data(ttl=1800, show_spinner=False)
def _batt_union_sql_all_sites() -> str:
    """
    UNION ALL de toutes les tables BATT/BATT2 (pas de duration_minutes ici).
    """
    df = _list_batt_tables()
    if df.empty:
        return """SELECT * FROM (
            SELECT CAST(NULL AS CHAR) AS site,
                   CAST(NULL AS CHAR) AS equipement_id,
                   CAST(NULL AS CHAR) AS type_equipement,
                   CAST(NULL AS DATETIME) AS date_debut,
                   CAST(NULL AS DATETIME) AS date_fin,
                   CAST(NULL AS SIGNED) AS est_disponible,
                   CAST(NULL AS CHAR) AS cause,
                   CAST(NULL AS SIGNED) AS raw_point_count,
                   CAST(NULL AS DATETIME) AS processed_at,
                   CAST(NULL AS CHAR) AS batch_id,
                   CAST(NULL AS CHAR) AS hash_signature
        ) x WHERE 1=0"""
    parts = [f"""
        SELECT
          site, equipement_id, type_equipement, date_debut, date_fin,
          est_disponible, cause, raw_point_count, processed_at, batch_id, hash_signature
        FROM `{tbl}`
    """ for tbl in df["table_name"].tolist()]
    return " UNION ALL ".join(parts)


@st.cache_data(ttl=1800, show_spinner=False)
def _pdc_union_sql_for_site(site: str) -> str:
    df = _list_pdc_tables()
    if df.empty:
        return """SELECT * FROM (
            SELECT CAST(NULL AS CHAR) AS site,
                   CAST(NULL AS CHAR) AS equipement_id,
                   CAST(NULL AS CHAR) AS type_equipement,
                   CAST(NULL AS DATETIME) AS date_debut,
                   CAST(NULL AS DATETIME) AS date_fin,
                   CAST(NULL AS SIGNED) AS est_disponible,
                   CAST(NULL AS CHAR) AS cause,
                   CAST(NULL AS SIGNED) AS raw_point_count,
                   CAST(NULL AS DATETIME) AS processed_at,
                   CAST(NULL AS CHAR) AS batch_id,
                   CAST(NULL AS CHAR) AS hash_signature
        ) x WHERE 1=0"""

    subset = df[df["site_code"] == site]
    if subset.empty:
        return """SELECT * FROM (
            SELECT CAST(NULL AS CHAR) AS site,
                   CAST(NULL AS CHAR) AS equipement_id,
                   CAST(NULL AS CHAR) AS type_equipement,
                   CAST(NULL AS DATETIME) AS date_debut,
                   CAST(NULL AS DATETIME) AS date_fin,
                   CAST(NULL AS SIGNED) AS est_disponible,
                   CAST(NULL AS CHAR) AS cause,
                   CAST(NULL AS SIGNED) AS raw_point_count,
                   CAST(NULL AS DATETIME) AS processed_at,
                   CAST(NULL AS CHAR) AS batch_id,
                   CAST(NULL AS CHAR) AS hash_signature
        ) x WHERE 1=0"""

    parts = []
    for _, row in subset.iterrows():
        tbl = row["table_name"]
        parts.append(f"""
            SELECT
              site,
              pdc_id AS equipement_id,
              type_label AS type_equipement,
              date_debut,
              date_fin,
              etat AS est_disponible,
              cause,
              raw_point_count,
              processed_at,
              batch_id,
              hash_signature
            FROM `{tbl}`
        """)
    return " UNION ALL ".join(parts)


@st.cache_data(ttl=1800, show_spinner=False)
def _pdc_union_sql_all_sites() -> str:
    df = _list_pdc_tables()
    if df.empty:
        return """SELECT * FROM (
            SELECT CAST(NULL AS CHAR) AS site,
                   CAST(NULL AS CHAR) AS equipement_id,
                   CAST(NULL AS CHAR) AS type_equipement,
                   CAST(NULL AS DATETIME) AS date_debut,
                   CAST(NULL AS DATETIME) AS date_fin,
                   CAST(NULL AS SIGNED) AS est_disponible,
                   CAST(NULL AS CHAR) AS cause,
                   CAST(NULL AS SIGNED) AS raw_point_count,
                   CAST(NULL AS DATETIME) AS processed_at,
                   CAST(NULL AS CHAR) AS batch_id,
                   CAST(NULL AS CHAR) AS hash_signature
        ) x WHERE 1=0"""

    parts = [
        f"""
            SELECT
              site,
              pdc_id AS equipement_id,
              type_label AS type_equipement,
              date_debut,
              date_fin,
              etat AS est_disponible,
              cause,
              raw_point_count,
              processed_at,
              batch_id,
              hash_signature
            FROM `{tbl}`
        """
        for tbl in df["table_name"].tolist()
    ]
    return " UNION ALL ".join(parts)

def _normalize_blocks_df(df: pd.DataFrame) -> pd.DataFrame:
    if df.empty:
        return df.copy()
    out = df.copy()
    for col in ["date_debut", "date_fin", "processed_at"]:
        if col in out.columns:
            s = pd.to_datetime(out[col], errors="coerce") 
            try:
                if s.dt.tz is None:
                    s = s.dt.tz_localize("Europe/Paris", nonexistent="shift_forward", ambiguous="NaT")
                else:
                    s = s.dt.tz_convert("Europe/Paris")
            except Exception:
                pass
            out[col] = s
    for col in ["est_disponible","raw_point_count","duration_minutes","is_excluded"]:
        if col in out.columns:
            out[col] = pd.to_numeric(out[col], errors="coerce").fillna(0).astype(int)
        else:
            if col == "is_excluded":
                out[col] = 0
    if "is_excluded" in out.columns and "est_disponible" in out.columns:
        out.loc[out["est_disponible"] == 1, "is_excluded"] = 0
    return out.sort_values("date_debut").reset_index(drop=True)


def _aggregate_monthly_availability(
    df: pd.DataFrame,
    start_dt: datetime,
    end_dt: datetime,
) -> pd.DataFrame:
    """Agrège les blocs de disponibilité par mois pour une période donnée."""
    if df is None or df.empty:
        return pd.DataFrame(columns=["month", "pct_brut", "pct_excl", "total_minutes"])

    df = df.copy()

    start_p = pd.Timestamp(start_dt)
    end_p = pd.Timestamp(end_dt)

    if start_p.tz is None:
        start_p = start_p.tz_localize("Europe/Paris", nonexistent="shift_forward", ambiguous="NaT")
    else:
        start_p = start_p.tz_convert("Europe/Paris")

    if end_p.tz is None:
        end_p = end_p.tz_localize("Europe/Paris", nonexistent="shift_forward", ambiguous="NaT")
    else:
        end_p = end_p.tz_convert("Europe/Paris")

    df["clip_start"] = df["date_debut"].clip(lower=start_p)
    df["clip_end"] = df["date_fin"].clip(upper=end_p)

    df = df.loc[df["clip_start"].notna() & df["clip_end"].notna()].copy()
    if df.empty:
        return pd.DataFrame(columns=["month", "pct_brut", "pct_excl", "total_minutes"])

    df["duration_minutes_window"] = (
        (df["clip_end"] - df["clip_start"]).dt.total_seconds() / 60
    ).clip(lower=0).fillna(0).astype(int)

    df["month"] = df["clip_start"].dt.to_period("M").dt.to_timestamp()

    rows: List[Dict[str, float]] = []
    for month, group in df.groupby("month"):
        total = int(group["duration_minutes_window"].sum())
        if total <= 0:
            rows.append({"month": month, "pct_brut": 0.0, "pct_excl": 0.0, "total_minutes": 0})
            continue

        avail_brut = int(group.loc[group["est_disponible"] == 1, "duration_minutes_window"].sum())
        avail_excl = int(
            group.loc[
                (group["est_disponible"] == 1) | (group["is_excluded"] == 1),
                "duration_minutes_window",
            ].sum()
        )

        rows.append(
            {
                "month": month,
                "pct_brut": avail_brut / total * 100.0,
                "pct_excl": avail_excl / total * 100.0,
                "total_minutes": total,
            }
        )

    return pd.DataFrame(rows).sort_values("month").reset_index(drop=True)

def toggle_annotation(annotation_id: int, active: bool) -> bool:
    """Active ou désactive une annotation."""
    query = "UPDATE dispo_annotations SET actif = :active WHERE id = :id"
    params = {"active": int(active), "id": annotation_id}
    return execute_write(query, params)

def update_annotation_comment(annotation_id: int, comment: str) -> bool:
    """Met à jour le commentaire d'une annotation."""
    query = "UPDATE dispo_annotations SET commentaire = :comment WHERE id = :id"
    params = {"comment": comment, "id": annotation_id}
    return execute_write(query, params)

def get_annotations(annotation_type: Optional[str] = None, limit: int = 200) -> pd.DataFrame:
    """Récupère les annotations."""
    query = """
        SELECT id, site, equipement_id, date_debut, date_fin, 
               type_annotation, commentaire, actif, created_by, created_at
        FROM dispo_annotations
    """
    params = {}
    
    if annotation_type:
        query += " WHERE type_annotation = :type"
        params["type"] = annotation_type
    
    query += " ORDER BY created_at DESC LIMIT :limit"
    params["limit"] = limit
    
    try:
        return execute_query(query, params)
    except DatabaseError as e:
        st.error(f"Erreur lors du chargement des annotations: {e}")
        return pd.DataFrame()

# Calculs mois
def calculate_availability(
    df: Optional[pd.DataFrame],
    include_exclusions: bool = False
) -> Dict[str, float]:
    """Calcule les métriques de disponibilité."""
    if df is None or df.empty:
        return {
            "total_minutes": 0,
            "effective_minutes": 0,
            "available_minutes": 0,
            "unavailable_minutes": 0,
            "missing_minutes": 0,
            "pct_available": 0.0,
            "pct_unavailable": 0.0
        }

    total = int(df["duration_minutes"].sum())

    missing_minutes = int(
        df.loc[
            (df["est_disponible"] == -1) & (df["is_excluded"] == 0),
            "duration_minutes",
        ].sum()
    )

    if include_exclusions:
        available_mask = (
            (df["est_disponible"] == 1)
            | ((df["est_disponible"] == 0) & (df["is_excluded"] == 1))
            | ((df["est_disponible"] == -1) & (df["is_excluded"] == 1))
        )
        unavailable_mask = (
            (df["est_disponible"] == 0) & (df["is_excluded"] == 0)
        )
    else:
        available_mask = df["est_disponible"] == 1
        unavailable_mask = df["est_disponible"] == 0

    available = int(df.loc[available_mask, "duration_minutes"].sum())
    unavailable = int(df.loc[unavailable_mask, "duration_minutes"].sum())
    effective_total = available + unavailable

    pct_available = (available / effective_total * 100) if effective_total > 0 else 0.0
    pct_unavailable = (unavailable / effective_total * 100) if effective_total > 0 else 0.0

    return {
        "total_minutes": total,
        "effective_minutes": effective_total,
        "available_minutes": available,
        "unavailable_minutes": unavailable,
        "missing_minutes": missing_minutes,
        "pct_available": pct_available,
        "pct_unavailable": pct_unavailable
    }


def _station_equipment_modes() -> List[Tuple[str, str]]:
    equipments = [("AC", MODE_EQUIPMENT), ("DC1", MODE_EQUIPMENT), ("DC2", MODE_EQUIPMENT)]
    equipments.extend([(f"PDC{i}", MODE_PDC) for i in range(1, 7)])
    return equipments


def _ensure_paris_timestamp(value: Any) -> Optional[pd.Timestamp]:
    if value is None or (isinstance(value, float) and pd.isna(value)):
        return None
    try:
        ts = pd.Timestamp(value)
    except Exception:
        return None

    try:
        if ts.tzinfo is None:
            ts = ts.tz_localize("Europe/Paris", nonexistent="shift_forward", ambiguous="infer")
        else:
            ts = ts.tz_convert("Europe/Paris")
    except Exception:
        try:
            ts = ts.tz_localize("Europe/Paris", nonexistent="shift_forward", ambiguous="NaT")
        except Exception:
            return None

    if pd.isna(ts):
        return None
    return ts


def _build_station_timeline_df(timelines: Dict[str, pd.DataFrame]) -> pd.DataFrame:
    records: List[Dict[str, Any]] = []
    for equip, df in timelines.items():
        if df is None or df.empty:
            continue
        for _, row in df.iterrows():
            start_ts = _ensure_paris_timestamp(row.get("date_debut"))
            end_ts = _ensure_paris_timestamp(row.get("date_fin"))
            if start_ts is None or end_ts is None or end_ts <= start_ts:
                continue
            records.append(
                {
                    "Equipement": equip,
                    "start": start_ts,
                    "end": end_ts,
                    "est_disponible": int(row.get("est_disponible", 0)),
                    "is_excluded": int(row.get("is_excluded", 0)),
                    "cause": row.get("cause"),
                    "duration_minutes": int(row.get("duration_minutes", 0)),
                }
            )

    timeline_df = pd.DataFrame.from_records(records)
    if timeline_df.empty:
        return timeline_df

    state_map = {
        1: "✅ Disponible",
        0: "❌ Indisponible",
        -1: "⚠️ Donnée manquante",
    }
    timeline_df["state"] = timeline_df["est_disponible"].map(state_map).fillna("❓ Inconnu")
    timeline_df["label"] = timeline_df["state"]
    mask_excl = (timeline_df["is_excluded"] == 1) & (timeline_df["est_disponible"] != 1)
    timeline_df.loc[mask_excl, "label"] = timeline_df.loc[mask_excl, "state"] + " (Exclu)"
    return timeline_df.sort_values(["Equipement", "start"]).reset_index(drop=True)


def _new_condition_tracker(label: str) -> Dict[str, Any]:
    return {
        "label": label,
        "duration": 0.0,
        "occurrences": 0,
        "intervals": [],
        "active": False,
        "current_start": None,
        "denom": 0.0,
    }


def _update_condition_tracker(
    tracker: Dict[str, Any],
    is_active: bool,
    has_data: bool,
    seg_start: pd.Timestamp,
    seg_end: pd.Timestamp,
    duration: float,
) -> None:
    if has_data:
        tracker["denom"] += duration
    if not has_data:
        if tracker["active"]:
            tracker["intervals"].append((tracker["current_start"], seg_start))
            tracker["occurrences"] += 1
            tracker["active"] = False
            tracker["current_start"] = None
        return

    if is_active:
        tracker["duration"] += duration
        if not tracker["active"]:
            tracker["active"] = True
            tracker["current_start"] = seg_start
    else:
        if tracker["active"]:
            tracker["intervals"].append((tracker["current_start"], seg_start))
            tracker["occurrences"] += 1
            tracker["active"] = False
            tracker["current_start"] = None


def _finalize_condition_tracker(tracker: Dict[str, Any], end_ts: pd.Timestamp) -> None:
    if tracker["active"] and tracker["current_start"] is not None:
        tracker["intervals"].append((tracker["current_start"], end_ts))
        tracker["occurrences"] += 1
        tracker["active"] = False
        tracker["current_start"] = None


def _format_interval_summary(intervals: List[Tuple[pd.Timestamp, pd.Timestamp]], limit: int = 3) -> str:
    if not intervals:
        return "-"
    formatted = [
        f"{start.strftime('%d/%m %H:%M')} → {end.strftime('%d/%m %H:%M')}"
        for start, end in intervals[:limit]
    ]
    if len(intervals) > limit:
        formatted.append(f"+{len(intervals) - limit} autres")
    return "\n".join(formatted)


def _build_interval_table(intervals: List[Tuple[pd.Timestamp, pd.Timestamp]]) -> pd.DataFrame:
    rows: List[Dict[str, Any]] = []
    for idx, (start, end) in enumerate(intervals, 1):
        duration = max(int(round((end - start).total_seconds() / 60)), 0)
        rows.append(
            {
                "Période": idx,
                "Début": start,
                "Fin": end,
                "Durée_Minutes": duration,
            }
        )
    return pd.DataFrame(rows)


def _analyze_station_conditions(
    timelines: Dict[str, pd.DataFrame],
    start_dt: datetime,
    end_dt: datetime,
) -> Dict[str, Any]:
    start_ts = _ensure_paris_timestamp(start_dt)
    end_ts = _ensure_paris_timestamp(end_dt)

    if start_ts is None or end_ts is None or end_ts <= start_ts:
        empty_df = pd.DataFrame()
        return {
            "summary_df": empty_df,
            "metrics": {
                "reference_minutes": 0,
                "downtime_minutes": 0,
                "uptime_minutes": 0,
                "availability_pct": 0.0,
                "coverage_pct": 0.0,
                "window_minutes": 0,
                "downtime_occurrences": 0,
            },
            "condition_intervals": {},
            "downtime_intervals": [],
        }

    intervals_by_equip: Dict[str, List[Tuple[pd.Timestamp, pd.Timestamp, int]]] = {}
    boundaries: Set[pd.Timestamp] = {start_ts, end_ts}

    for equip, df in timelines.items():
        equip_intervals: List[Tuple[pd.Timestamp, pd.Timestamp, int]] = []
        if df is not None and not df.empty:
            for _, row in df.iterrows():
                raw_start = _ensure_paris_timestamp(row.get("date_debut"))
                raw_end = _ensure_paris_timestamp(row.get("date_fin"))
                if raw_start is None or raw_end is None:
                    continue
                seg_start = max(raw_start, start_ts)
                seg_end = min(raw_end, end_ts)
                if seg_end <= seg_start:
                    continue
                status = int(row.get("est_disponible", -1))
                equip_intervals.append((seg_start, seg_end, status))
                boundaries.add(seg_start)
                boundaries.add(seg_end)
        equip_intervals.sort(key=lambda item: item[0])
        intervals_by_equip[equip] = equip_intervals

    if len(boundaries) <= 1:
        empty_df = pd.DataFrame()
        return {
            "summary_df": empty_df,
            "metrics": {
                "reference_minutes": 0,
                "downtime_minutes": 0,
                "uptime_minutes": 0,
                "availability_pct": 0.0,
                "coverage_pct": 0.0,
                "window_minutes": 0,
                "downtime_occurrences": 0,
            },
            "condition_intervals": {},
            "downtime_intervals": [],
        }

    ordered_boundaries = sorted(boundaries)

    def status_at(intervals: List[Tuple[pd.Timestamp, pd.Timestamp, int]], ts: pd.Timestamp) -> int:
        for start, end, status in intervals:
            if start <= ts < end:
                return status
        return -1

    condition_labels = {
        "ac_down": "Réseau AC indisponible",
        "batt_down": "DC1 & DC2 indisponibles",
        "pdc_down": "≥3 PDC indisponibles",
    }
    trackers = {key: _new_condition_tracker(label) for key, label in condition_labels.items()}

    station_tracker = {
        "duration": 0.0,
        "occurrences": 0,
        "intervals": [],
        "active": False,
        "current_start": None,
    }

    reference_minutes = 0.0
    window_minutes = max(int(round((end_ts - start_ts).total_seconds() / 60)), 0)

    pdc_names = [f"PDC{i}" for i in range(1, 7)]

    for idx in range(len(ordered_boundaries) - 1):
        seg_start = ordered_boundaries[idx]
        seg_end = ordered_boundaries[idx + 1]
        if seg_end <= seg_start:
            continue

        duration = (seg_end - seg_start).total_seconds() / 60
        if duration <= 0:
            continue

        ac_status = status_at(intervals_by_equip.get("AC", []), seg_start)
        dc1_status = status_at(intervals_by_equip.get("DC1", []), seg_start)
        dc2_status = status_at(intervals_by_equip.get("DC2", []), seg_start)
        pdc_statuses = [status_at(intervals_by_equip.get(name, []), seg_start) for name in pdc_names]

        ac_data = ac_status in (0, 1)
        batt_data = (dc1_status in (0, 1)) and (dc2_status in (0, 1))
        pdc_data = all(status in (0, 1) for status in pdc_statuses)

        ac_down = ac_data and ac_status == 0
        batt_down = batt_data and dc1_status == 0 and dc2_status == 0
        pdc_down = pdc_data and sum(status == 0 for status in pdc_statuses) >= 3

        segment_has_data = ac_data or batt_data or pdc_data

        if segment_has_data:
            reference_minutes += duration
        else:
            if station_tracker["active"]:
                station_tracker["intervals"].append((station_tracker["current_start"], seg_start))
                station_tracker["occurrences"] += 1
                station_tracker["active"] = False
                station_tracker["current_start"] = None

        _update_condition_tracker(trackers["ac_down"], ac_down, ac_data, seg_start, seg_end, duration)
        _update_condition_tracker(trackers["batt_down"], batt_down, batt_data, seg_start, seg_end, duration)
        _update_condition_tracker(trackers["pdc_down"], pdc_down, pdc_data, seg_start, seg_end, duration)

        any_condition = (
            (ac_down and ac_data)
            or (batt_down and batt_data)
            or (pdc_down and pdc_data)
        )

        if segment_has_data and any_condition:
            station_tracker["duration"] += duration
            if not station_tracker["active"]:
                station_tracker["active"] = True
                station_tracker["current_start"] = seg_start
        else:
            if station_tracker["active"]:
                station_tracker["intervals"].append((station_tracker["current_start"], seg_start))
                station_tracker["occurrences"] += 1
                station_tracker["active"] = False
                station_tracker["current_start"] = None

    for tracker in trackers.values():
        _finalize_condition_tracker(tracker, end_ts)

    if station_tracker["active"] and station_tracker["current_start"] is not None:
        station_tracker["intervals"].append((station_tracker["current_start"], end_ts))
        station_tracker["occurrences"] += 1
        station_tracker["active"] = False
        station_tracker["current_start"] = None

    reference_minutes_int = max(int(round(reference_minutes)), 0)
    downtime_minutes_int = max(int(round(station_tracker["duration"])), 0)
    uptime_minutes_int = max(reference_minutes_int - downtime_minutes_int, 0)

    availability_pct = (uptime_minutes_int / reference_minutes_int * 100) if reference_minutes_int > 0 else 0.0
    coverage_pct = (reference_minutes_int / window_minutes * 100) if window_minutes > 0 else 0.0

    summary_rows: List[Dict[str, Any]] = []
    condition_intervals: Dict[str, List[Tuple[pd.Timestamp, pd.Timestamp]]] = {}

    for tracker in trackers.values():
        duration_int = max(int(round(tracker["duration"])), 0)
        analyzed_int = max(int(round(tracker["denom"])), 0)
        pct_condition = (duration_int / analyzed_int * 100) if analyzed_int > 0 else 0.0
        pct_station = (duration_int / reference_minutes_int * 100) if reference_minutes_int > 0 else 0.0
        coverage_condition = (analyzed_int / window_minutes * 100) if window_minutes > 0 else 0.0

        summary_rows.append(
            {
                "Condition": tracker["label"],
                "Occurrences": tracker["occurrences"],
                "Durée_Minutes": duration_int,
                "Temps_Analysé_Minutes": analyzed_int,
                "Part_Temps_Analysé": round(pct_condition, 2),
                "Part_Temps_Station": round(pct_station, 2),
                "Couverture_Période": round(coverage_condition, 1),
                "Périodes_Clés": _format_interval_summary(tracker["intervals"]),
            }
        )
        condition_intervals[tracker["label"]] = tracker["intervals"]

    summary_df = pd.DataFrame(summary_rows)

    return {
        "summary_df": summary_df,
        "metrics": {
            "reference_minutes": reference_minutes_int,
            "downtime_minutes": downtime_minutes_int,
            "uptime_minutes": uptime_minutes_int,
            "availability_pct": round(availability_pct, 2),
            "coverage_pct": round(coverage_pct, 1),
            "window_minutes": window_minutes,
            "downtime_occurrences": station_tracker["occurrences"],
        },
        "condition_intervals": condition_intervals,
        "downtime_intervals": station_tracker["intervals"],
    }


@st.cache_data(ttl=900, show_spinner=False)
def load_station_statistics(site: str, start_dt: datetime, end_dt: datetime) -> Dict[str, Any]:
    timelines: Dict[str, pd.DataFrame] = {}

    for equip, mode in _station_equipment_modes():
        try:
            df = load_blocks(site, equip, start_dt, end_dt, mode=mode)
        except Exception as exc:
            logger.error("Erreur lors du chargement de %s pour %s : %s", equip, site, exc)
            df = pd.DataFrame()
        timelines[equip] = df.copy() if df is not None and not df.empty else pd.DataFrame()

    analysis = _analyze_station_conditions(timelines, start_dt, end_dt)
    analysis["timeline_df"] = _build_station_timeline_df(timelines)
    return analysis


@st.cache_data(ttl=1800, show_spinner=False)
def _calculate_monthly_availability_equipment(
    site: Optional[str] = None,
    equip: Optional[str] = None,
    months: int = 12,
    start_dt: Optional[datetime] = None,
    end_dt: Optional[datetime] = None,
) -> pd.DataFrame:
    if not start_dt or not end_dt:
        end_dt = datetime.utcnow()
        start_dt = (end_dt.replace(day=1) - pd.DateOffset(months=months)).to_pydatetime()
    params_view = {"start": start_dt, "end": end_dt}
    q_view = """
        SELECT site, equipement_id, date_debut, date_fin,
               est_disponible,
               TIMESTAMPDIFF(MINUTE, GREATEST(date_debut,:start), LEAST(date_fin,:end)) AS duration_minutes,
               CASE
                 WHEN est_disponible <> 1 THEN CAST(EXISTS (
                   SELECT 1 FROM dispo_annotations a
                   WHERE a.actif = 1 AND a.type_annotation='exclusion'
                     AND a.site = site AND a.equipement_id = equipement_id
                     AND NOT (a.date_fin <= date_debut OR a.date_debut >= date_fin)
                 ) AS UNSIGNED)
                 ELSE 0
               END AS is_excluded
        FROM dispo_blocs_with_exclusion_flag
        WHERE date_debut < :end AND date_fin > :start
    """
    try:
        df = execute_query(q_view, params_view)
        if not df.empty:
            df = _normalize_blocks_df(df)
    except DatabaseError:
        df = pd.DataFrame()

    if df.empty:
        if site:
            ac_union   = _ac_union_sql_for_site(site)
            batt_union = _batt_union_sql_for_site(site)
            params = {"site": site, "start": start_dt, "end": end_dt}
            site_filter_ac = ""  
            site_filter_bt = ""  
        else:
            ac_union   = _ac_union_sql_all_sites()
            batt_union = _batt_union_sql_all_sites()
            params = {"start": start_dt, "end": end_dt}
            site_filter_ac = ""
            site_filter_bt = ""

        equip_clause = "AND b.equipement_id = :equip" if equip else ""
        if equip:
            params["equip"] = equip

        q = f"""
        WITH ac AS (
            {ac_union}
        ),
        batt AS (
            {batt_union}
        ),
        base AS (
            SELECT
              site, equipement_id, type_equipement, date_debut, date_fin,
              est_disponible, cause, raw_point_count, processed_at, batch_id, hash_signature
            FROM ac {site_filter_ac}
            UNION ALL
            SELECT
              site, equipement_id, type_equipement, date_debut, date_fin,
              est_disponible, cause, raw_point_count, processed_at, batch_id, hash_signature
            FROM batt {site_filter_bt}
        )
        SELECT
          b.site, b.equipement_id, b.date_debut, b.date_fin, b.est_disponible,
          TIMESTAMPDIFF(MINUTE, GREATEST(b.date_debut,:start), LEAST(b.date_fin,:end)) AS duration_minutes,
          CASE
            WHEN b.est_disponible <> 1 THEN CAST(EXISTS (
              SELECT 1 FROM dispo_annotations a
              WHERE a.actif = 1 AND a.type_annotation='exclusion'
                AND a.site = b.site AND a.equipement_id = b.equipement_id
                AND NOT (a.date_fin <= b.date_debut OR a.date_debut >= b.date_fin)
            ) AS UNSIGNED)
            ELSE 0
          END AS is_excluded
        FROM base b
        WHERE b.date_debut < :end AND b.date_fin > :start
          {equip_clause}
        """
        df = execute_query(q, params)
        df = _normalize_blocks_df(df)

    if df.empty:
        return df

    return _aggregate_monthly_availability(df, start_dt, end_dt)


@st.cache_data(ttl=1800, show_spinner=False)
def _calculate_monthly_availability_pdc(
    site: Optional[str] = None,
    equip: Optional[str] = None,
    months: int = 12,
    start_dt: Optional[datetime] = None,
    end_dt: Optional[datetime] = None,
) -> pd.DataFrame:
    if not start_dt or not end_dt:
        end_dt = datetime.utcnow()
        start_dt = (end_dt.replace(day=1) - pd.DateOffset(months=months)).to_pydatetime()

    params = {"start": start_dt, "end": end_dt}
    if site:
        union_sql = _pdc_union_sql_for_site(site)
        params["site"] = site
        site_filter = "AND p.site = :site"
    else:
        union_sql = _pdc_union_sql_all_sites()
        site_filter = ""
    equip_filter = "AND p.equipement_id = :equip" if equip else ""
    if equip:
        params["equip"] = equip

    q = f"""
    WITH pdc AS (
        {union_sql}
    )
    SELECT
      p.site,
      p.equipement_id,
      p.date_debut,
      p.date_fin,
      p.est_disponible,
      TIMESTAMPDIFF(MINUTE, GREATEST(p.date_debut,:start), LEAST(p.date_fin,:end)) AS duration_minutes,
      CASE
        WHEN p.est_disponible <> 1 THEN CAST(EXISTS (
          SELECT 1 FROM dispo_annotations a
          WHERE a.actif = 1 AND a.type_annotation='exclusion'
            AND a.site = p.site AND a.equipement_id = p.equipement_id
            AND NOT (a.date_fin <= p.date_debut OR a.date_debut >= p.date_fin)
        ) AS UNSIGNED)
        ELSE 0
      END AS is_excluded
    FROM pdc p
    WHERE p.date_debut < :end AND p.date_fin > :start
      {site_filter}
      {equip_filter}
    """

    df = execute_query(q, params)
    df = _normalize_blocks_df(df)

    if df.empty:
        return df

    return _aggregate_monthly_availability(df, start_dt, end_dt)


def calculate_monthly_availability(
    site: Optional[str] = None,
    equip: Optional[str] = None,
    months: int = 12,
    start_dt: Optional[datetime] = None,
    end_dt: Optional[datetime] = None,
    mode: Optional[str] = None,
) -> pd.DataFrame:
    active_mode = mode or get_current_mode()
    if active_mode == MODE_PDC:
        return _calculate_monthly_availability_pdc(site, equip, months, start_dt, end_dt)
    return _calculate_monthly_availability_equipment(site, equip, months, start_dt, end_dt)

def get_unavailability_causes(df: Optional[pd.DataFrame]) -> pd.DataFrame:
    if df is None or df.empty:
        return pd.DataFrame()

    causes = (
        df.loc[df["est_disponible"] == 0]
        .groupby("cause", dropna=False)["duration_minutes"]
        .sum()
        .reset_index()
        .sort_values("duration_minutes", ascending=False)
    )
    
    if not causes.empty:
        causes["percentage"] = (causes["duration_minutes"] / causes["duration_minutes"].sum() * 100)
        causes["cause"] = causes["cause"].fillna("Non spécifié")
    
    return causes

def translate_cause_to_text(cause: str, equipement_id: str) -> str:
    if not cause or cause == "Non spécifié":
        return "Cause non spécifiée"
    try:
        ic_val = None
        pc_val = None
        
        if "IC:" in cause and "PC:" in cause:
            parts = cause.split("PC:")
            if len(parts) == 2:
                ic_part = parts[0].replace("IC:", "").strip()
                pc_part = parts[1].strip()
                
                ic_match = re.search(r'(\d+)', ic_part)
                pc_match = re.search(r'(\d+)', pc_part)
                
                if ic_match:
                    ic_val = int(ic_match.group(1))
                if pc_match:
                    pc_val = int(pc_match.group(1))
        else:
            numbers = re.findall(r'\d+', cause)
            if len(numbers) >= 2:
                ic_val = int(numbers[0])
                pc_val = int(numbers[1])
        
        if ic_val is not None or pc_val is not None:
            cfg = get_equip_config(equipement_id)
            translated = translate_ic_pc(ic_val, pc_val, cfg["ic_map"], cfg["pc_map"])
            return translated if translated else cause
        
        return cause
        
    except Exception:
        return cause

def get_translated_unavailability_causes(df: Optional[pd.DataFrame], equipement_id: str) -> pd.DataFrame:

    if df is None or df.empty:
        return pd.DataFrame()

    unavailable_data = df.loc[df["est_disponible"] == 0].copy()

    if unavailable_data.empty:
        return pd.DataFrame()
    
    unavailable_data["cause_translated"] = unavailable_data["cause"].apply(
        lambda x: translate_cause_to_text(x, equipement_id)
    )
    
    causes = (
        unavailable_data
        .groupby("cause_translated", dropna=False)["duration_minutes"]
        .sum()
        .reset_index()
        .sort_values("duration_minutes", ascending=False)
    )
    
    if not causes.empty:
        causes["percentage"] = (causes["duration_minutes"] / causes["duration_minutes"].sum() * 100)
        causes["cause_translated"] = causes["cause_translated"].fillna("Cause non spécifiée")
    
    return causes.rename(columns={"cause_translated": "cause"})

@st.cache_data(ttl=1800, show_spinner=False)
def get_equipment_summary(
    start_dt: datetime,
    end_dt: datetime,
    site: Optional[str] = None,
    mode: Optional[str] = None,
) -> pd.DataFrame:
    """Génère un tableau récapitulatif des équipements pour le mode actif."""
    active_mode = mode or get_current_mode()
    equipments = get_equipments(active_mode, site)
    if not equipments:
        return pd.DataFrame(columns=[
            "Équipement",
            "Disponibilité Brute (%)",
            "Disponibilité Avec Exclusions (%)",
            "Durée Totale",
            "Temps Disponible",
            "Temps Indisponible",
            "Jours avec des données",
        ])

    df = load_filtered_blocks(start_dt, end_dt, site, None, mode=active_mode)
    if df.empty:
        return pd.DataFrame([
            {
                "Équipement": equip,
                "Disponibilité Brute (%)": 0.0,
                "Disponibilité Avec Exclusions (%)": 0.0,
                "Durée Totale": "0 minutes",
                "Temps Disponible": "0 minutes",
                "Temps Indisponible": "0 minutes",
                "Jours avec des données": 0,
            }
            for equip in equipments
        ])

    summary_rows = []
    for equip in equipments:
        equip_data = df[df["equipement_id"] == equip]
        if equip_data.empty:
            summary_rows.append({
                "Équipement": equip,
                "Disponibilité Brute (%)": 0.0,
                "Disponibilité Avec Exclusions (%)": 0.0,
                "Durée Totale": "0 minutes",
                "Temps Disponible": "0 minutes",
                "Temps Indisponible": "0 minutes",
                "Jours avec des données": 0,
            })
            continue

        stats_raw = calculate_availability(equip_data, include_exclusions=False)
        stats_excl = calculate_availability(equip_data, include_exclusions=True)
        days_with_data = (
            pd.to_datetime(equip_data["date_debut"]).dt.floor("D").nunique()
        )
        summary_rows.append({
            "Équipement": equip,
            "Disponibilité Brute (%)": round(stats_raw["pct_available"], 2),
            "Disponibilité Avec Exclusions (%)": round(stats_excl["pct_available"], 2),
            "Durée Totale": format_minutes(stats_raw["total_minutes"]),
            "Temps Disponible": format_minutes(stats_raw["available_minutes"]),
            "Temps Indisponible": format_minutes(stats_raw["unavailable_minutes"]),
            "Jours avec des données": int(days_with_data),
        })

    if active_mode == MODE_PDC and not df.empty:
        global_stats_raw = calculate_availability(df, include_exclusions=False)
        global_stats_excl = calculate_availability(df, include_exclusions=True)
        global_days = (
            pd.to_datetime(df["date_debut"]).dt.floor("D").nunique()
        )
        if site:
            label = "Dispo globale site"
        else:
            label = "Dispo globale (tous sites)"
        global_row = {
            "Équipement": label,
            "Disponibilité Brute (%)": round(global_stats_raw["pct_available"], 2),
            "Disponibilité Avec Exclusions (%)": round(global_stats_excl["pct_available"], 2),
            "Durée Totale": format_minutes(global_stats_raw["total_minutes"]),
            "Temps Disponible": format_minutes(global_stats_raw["available_minutes"]),
            "Temps Indisponible": format_minutes(global_stats_raw["unavailable_minutes"]),
            "Jours avec des données": int(global_days),
        }
        summary_rows = [global_row] + summary_rows

    return pd.DataFrame(summary_rows)

@st.cache_data(ttl=1800, show_spinner=False)
def generate_availability_report(
    start_dt: datetime,
    end_dt: datetime,
    site: Optional[str] = None,
    mode: Optional[str] = None,
) -> Dict[str, pd.DataFrame]:
    """Génère un rapport complet de disponibilité pour tous les équipements."""
    active_mode = mode or get_current_mode()
    equipments = get_equipments(active_mode, site)
    if not equipments:
        return {}

    params = {"start": start_dt, "end": end_dt}
    if active_mode == MODE_PDC:
        if site:
            union_sql = _pdc_union_sql_for_site(site)
            params["site"] = site
            site_filter = "AND b.site = :site"
        else:
            union_sql = _pdc_union_sql_all_sites()
            site_filter = ""
        q = f"""
        WITH base AS (
            {union_sql}
        )
        SELECT
          b.site, b.equipement_id, b.date_debut, b.date_fin, b.est_disponible, b.cause,
          TIMESTAMPDIFF(MINUTE, GREATEST(b.date_debut,:start), LEAST(b.date_fin,:end)) AS duration_minutes,
          CASE
            WHEN b.est_disponible <> 1 THEN CAST(EXISTS (
              SELECT 1 FROM dispo_annotations a
              WHERE a.actif = 1 AND a.type_annotation='exclusion'
                AND a.site = b.site AND a.equipement_id = b.equipement_id
                AND NOT (a.date_fin <= b.date_debut OR a.date_debut >= b.date_fin)
            ) AS UNSIGNED)
            ELSE 0
          END AS is_excluded
        FROM base b
        WHERE b.date_debut < :end AND b.date_fin > :start
          {site_filter}
        ORDER BY b.equipement_id, b.date_debut
        """
    else:
        if site:
            ac_union = _ac_union_sql_for_site(site)
            batt_union = _batt_union_sql_for_site(site)
            params["site"] = site
            site_filter_ac = "WHERE site = :site"
            site_filter_bt = "WHERE site = :site"
        else:
            ac_union = _ac_union_sql_all_sites()
            batt_union = _batt_union_sql_all_sites()
            site_filter_ac = ""
            site_filter_bt = ""

        q = f"""
        WITH ac AS (
            {ac_union}
        ),
        batt AS (
            {batt_union}
        ),
        base AS (
            SELECT
              site, equipement_id, type_equipement, date_debut, date_fin,
              est_disponible, cause, raw_point_count, processed_at, batch_id, hash_signature
            FROM ac {site_filter_ac}
            UNION ALL
            SELECT
              site, equipement_id, type_equipement, date_debut, date_fin,
              est_disponible, cause, raw_point_count, processed_at, batch_id, hash_signature
            FROM batt {site_filter_bt}
        )
        SELECT
          b.site, b.equipement_id, b.date_debut, b.date_fin, b.est_disponible, b.cause,
          TIMESTAMPDIFF(MINUTE, GREATEST(b.date_debut,:start), LEAST(b.date_fin,:end)) AS duration_minutes,
          CASE
            WHEN b.est_disponible <> 1 THEN CAST(EXISTS (
              SELECT 1 FROM dispo_annotations a
              WHERE a.actif = 1 AND a.type_annotation='exclusion'
                AND a.site = b.site AND a.equipement_id = b.equipement_id
                AND NOT (a.date_fin <= b.date_debut OR a.date_debut >= b.date_fin)
            ) AS UNSIGNED)
            ELSE 0
          END AS is_excluded
        FROM base b
        WHERE b.date_debut < :end AND b.date_fin > :start
        ORDER BY b.equipement_id, b.date_debut
        """

    df = execute_query(q, params)
    df = _normalize_blocks_df(df)

    if df.empty:
        return {}

    report: Dict[str, pd.DataFrame] = {}

    for equip in equipments:
        equip_data = df[df["equipement_id"] == equip]

        if equip_data.empty:
            report[equip] = pd.DataFrame(columns=[
                "ID", "Site", "Équipement", "Début", "Fin", "Durée",
                "Statut", "Cause Originale", "Cause Traduite", "Exclu"
            ])
            continue

        stats_raw = calculate_availability(equip_data, include_exclusions=False)
        stats_excl = calculate_availability(equip_data, include_exclusions=True)

        report_data = []
        report_data.append({
            "ID": "RÉSUMÉ",
            "Site": equip_data["site"].iloc[0] if not equip_data.empty else "N/A",
            "Équipement": equip,
            "Début": start_dt.strftime("%Y-%m-%d %H:%M"),
            "Fin": end_dt.strftime("%Y-%m-%d %H:%M"),
            "Durée": format_minutes(stats_raw["total_minutes"]),
            "Durée_Minutes": stats_raw["total_minutes"],
            "Statut": f"Disponibilité: {stats_raw['pct_available']:.2f}%",
            "Cause Originale": f"Brute: {stats_raw['pct_available']:.2f}% | Avec exclusions: {stats_excl['pct_available']:.2f}%",
            "Cause Traduite": f"Disponible: {format_minutes(stats_raw['available_minutes'])} | Indisponible: {format_minutes(stats_raw['unavailable_minutes'])}",
            "Exclu": "N/A",
        })

        unavailable_blocks = equip_data[equip_data["est_disponible"] == 0].copy()
        for idx, (_, block) in enumerate(unavailable_blocks.iterrows(), 1):
            cause_originale = block.get("cause", "Non spécifié")
            cause_traduite = translate_cause_to_text(cause_originale, equip)
            report_data.append({
                "ID": f"IND-{idx:03d}",
                "Site": block["site"],
                "Équipement": equip,
                "Début": block["date_debut"].strftime("%Y-%m-%d %H:%M"),
                "Fin": block["date_fin"].strftime("%Y-%m-%d %H:%M"),
                "Durée": format_minutes(int(block["duration_minutes"])),
                "Durée_Minutes": int(block["duration_minutes"]),
                "Statut": "❌ Indisponible",
                "Cause Originale": cause_originale,
                "Cause Traduite": cause_traduite,
                "Exclu": "✅ Oui" if block["is_excluded"] == 1 else "❌ Non",
            })

        missing_blocks = equip_data[equip_data["est_disponible"] == -1].copy()
        for idx, (_, block) in enumerate(missing_blocks.iterrows(), 1):
            report_data.append({
                "ID": f"MISS-{idx:03d}",
                "Site": block["site"],
                "Équipement": equip,
                "Début": block["date_debut"].strftime("%Y-%m-%d %H:%M"),
                "Fin": block["date_fin"].strftime("%Y-%m-%d %H:%M"),
                "Durée": format_minutes(int(block["duration_minutes"])),
                "Durée_Minutes": int(block["duration_minutes"]),
                "Statut": "⚠️ Données manquantes",
                "Cause Originale": "Données manquantes",
                "Cause Traduite": "Aucune donnée disponible pour cette période",
                "Exclu": "✅ Oui" if block["is_excluded"] == 1 else "❌ Non",
            })

        report[equip] = pd.DataFrame(report_data)

    return report

def analyze_daily_unavailability(unavailable_data: pd.DataFrame) -> pd.DataFrame:
    """Analyse les indisponibilités par jour."""
    if unavailable_data.empty:
        return pd.DataFrame()
    
    # Convertir les dates en datetime si nécessaire
    unavailable_data = unavailable_data.copy()
    unavailable_data["date_debut"] = pd.to_datetime(unavailable_data["date_debut"])
    unavailable_data["date_fin"] = pd.to_datetime(unavailable_data["date_fin"])
    
    # Extraire la date (sans l'heure) pour le groupement
    unavailable_data["date_jour"] = unavailable_data["date_debut"].dt.date
    
    # Grouper par jour et calculer les statistiques
    daily_stats = []
    
    for date_jour, group in unavailable_data.groupby("date_jour"):
        # Compter le nombre de périodes d'indisponibilité
        nb_periodes = len(group)
        
        # Calculer la durée totale d'indisponibilité pour ce jour
        duree_totale_minutes = group["Durée_Minutes"].sum()
        
        # Trouver la première et dernière heure d'indisponibilité
        heure_debut = group["date_debut"].min().strftime("%H:%M")
        heure_fin = group["date_fin"].max().strftime("%H:%M")
        
        # Calculer le pourcentage de la journée en indisponibilité
        # Supposons une journée de 24h = 1440 minutes
        pourcentage_journee = (duree_totale_minutes / 1440) * 100
        
        # Traduire le nom du jour en français
        jours_fr = {
            'Monday': 'Lundi', 'Tuesday': 'Mardi', 'Wednesday': 'Mercredi',
            'Thursday': 'Jeudi', 'Friday': 'Vendredi', 'Saturday': 'Samedi', 'Sunday': 'Dimanche'
        }
        jour_nom = jours_fr.get(date_jour.strftime("%A"), date_jour.strftime("%A"))
        
        daily_stats.append({
            "Date": date_jour.strftime("%Y-%m-%d"),
            "Jour": jour_nom,
            "Nb Périodes": nb_periodes,
            "Durée Totale": format_minutes(duree_totale_minutes),
            "Durée_Minutes": duree_totale_minutes,  # Pour le tri
            "Première Heure": heure_debut,
            "Dernière Heure": heure_fin,
            "% Journée": f"{pourcentage_journee:.1f}%"
        })
    
    # Trier par date décroissante (plus récent en premier)
    daily_df = pd.DataFrame(daily_stats)
    if not daily_df.empty:
        daily_df = daily_df.sort_values("Date", ascending=False)
    
    return daily_df

def analyze_daily_unavailability_by_equipment(unavailable_data: pd.DataFrame) -> pd.DataFrame:
    """Analyse les indisponibilités par jour et par équipement."""
    if unavailable_data.empty:
        return pd.DataFrame()
    
    # Convertir les dates en datetime si nécessaire
    unavailable_data = unavailable_data.copy()
    unavailable_data["date_debut"] = pd.to_datetime(unavailable_data["date_debut"])
    unavailable_data["date_fin"] = pd.to_datetime(unavailable_data["date_fin"])
    
    # Extraire la date (sans l'heure) pour le groupement
    unavailable_data["date_jour"] = unavailable_data["date_debut"].dt.date
    
    # Grouper par jour et équipement
    daily_stats = []
    
    for (date_jour, equip), group in unavailable_data.groupby(["date_jour", "Équipement"]):
        # Compter le nombre de périodes d'indisponibilité
        nb_periodes = len(group)
        
        # Calculer la durée totale d'indisponibilité pour ce jour et cet équipement
        duree_totale_minutes = group["Durée_Minutes"].sum()
        
        # Trouver la première et dernière heure d'indisponibilité
        heure_debut = group["date_debut"].min().strftime("%H:%M")
        heure_fin = group["date_fin"].max().strftime("%H:%M")
        
        # Calculer le pourcentage de la journée en indisponibilité
        # Supposons une journée de 24h = 1440 minutes
        pourcentage_journee = (duree_totale_minutes / 1440) * 100
        
        # Traduire le nom du jour en français
        jours_fr = {
            'Monday': 'Lundi', 'Tuesday': 'Mardi', 'Wednesday': 'Mercredi',
            'Thursday': 'Jeudi', 'Friday': 'Vendredi', 'Saturday': 'Samedi', 'Sunday': 'Dimanche'
        }
        jour_nom = jours_fr.get(date_jour.strftime("%A"), date_jour.strftime("%A"))
        
        daily_stats.append({
            "Date": date_jour.strftime("%Y-%m-%d"),
            "Jour": jour_nom,
            "Équipement": equip,
            "Nb Périodes": nb_periodes,
            "Durée Totale": format_minutes(duree_totale_minutes),
            "Durée_Minutes": duree_totale_minutes,  # Pour le tri
            "Première Heure": heure_debut,
            "Dernière Heure": heure_fin,
            "% Journée": f"{pourcentage_journee:.1f}%"
        })
    
    # Trier par date décroissante puis par durée décroissante
    daily_df = pd.DataFrame(daily_stats)
    if not daily_df.empty:
        daily_df = daily_df.sort_values(["Date", "Durée_Minutes"], ascending=[False, False])
    
    return daily_df

# ui
def format_minutes(total_minutes: int) -> str:
    """Formate en 'X jours, Y heures, Z minutes' (avec pluriels corrects)."""
    m = int(total_minutes or 0)
    days, rem = divmod(m, 1440)   # 1440 = 24*60
    hours, mins = divmod(rem, 60)

    parts = []
    if days:
        parts.append(f"{days} {'jour' if days == 1 else 'jours'}")
    if hours:
        parts.append(f"{hours} {'heure' if hours == 1 else 'heures'}")
    if mins or not parts:
        parts.append(f"{mins} {'minute' if mins == 1 else 'minutes'}")

    return ", ".join(parts)

def render_header():
    """Affiche l'en-tête de l'application."""
    col1, col2, col3 = st.columns([3, 2, 1])
    with col1:
        st.title("📊 Tableau de Bord - Disponibilité des Équipements")
        st.caption("Analyse et suivi de la disponibilité opérationnelle")
    with col2:
        options = [MODE_EQUIPMENT, MODE_PDC]
        current_mode = get_current_mode()
        index = options.index(current_mode) if current_mode in options else 0
        selected_mode = st.radio(
            "Mode d'analyse",
            options=options,
            index=index,
            horizontal=True,
            format_func=lambda k: MODE_LABELS.get(k, k),
            help="Basculer entre la disponibilité des équipements et celle des points de charge",
        )
        if selected_mode != current_mode:
            set_current_mode(selected_mode)
    with col3:
        if st.button("🔄 Actualiser", use_container_width=True):
            invalidate_cache()
            st.rerun()

def render_filters() -> Tuple[Optional[str], Optional[str], datetime, datetime]:
    """Affiche les filtres et retourne les valeurs sélectionnées."""
    mode = get_current_mode()
    st.subheader("🔍 Filtres de Recherche")

    col1, col2, col3 = st.columns([1, 1, 2])
    with col1:
        site_codes = get_sites(mode) or []
        if not site_codes:
            st.warning("Aucun site disponible.")
            return None, None, datetime.min, datetime.min  
        selected_site = st.selectbox(
            "Site",
            options=site_codes,               
            index=0,
            format_func=lambda code: mapping_sites.get(code.split("_")[-1], code),
            help="Sélectionnez un site"
        )
        site = selected_site

    with col2:
        equips = get_equipments(mode, site) if site else get_equipments(mode)
        equips = equips or []
        if not equips:
            st.warning("Aucun équipement pour ce site.")
            return site, None, datetime.min, datetime.min  

        selected_equip = st.selectbox(
            "Équipement",
            options=equips,                    
            index=0,
            format_func=lambda value: value,
            help="Sélectionnez un équipement"
        )
        equip = selected_equip

    with col3:
        today = datetime.now(timezone.utc).date()
        c1, c2 = st.columns(2)
        
        default_start = st.session_state.get("filter_start_date", today - timedelta(days=30))
        start_date = c1.date_input(
            "Date de début",
            value=default_start,
            max_value=today,
            key="filter_start_date",
            help="Date de début de la période d'analyse"
        )

        default_end = st.session_state.get("filter_end_date", today)
        if isinstance(default_end, datetime):
            default_end = default_end.date()
        if default_end < start_date:
            default_end = start_date

        end_date = c2.date_input(
            "Date de fin",
            value=default_end,
            min_value=start_date,
            max_value=today,
            key="filter_end_date",
            help="Date de fin de la période d'analyse"
        )

        if end_date < start_date:
            st.session_state["filter_end_date"] = start_date
            end_date = start_date
    
    start_dt = datetime.combine(start_date, time.min)
    end_dt = datetime.combine(end_date, time.max)

    return site, equip, start_dt, end_dt

def render_overview_tab(df: Optional[pd.DataFrame]):
    """Affiche l'onglet vue d'ensemble."""
    mode = get_current_mode()
    st.header("📈 Vue d'Ensemble")

    site_scope = st.session_state.get("current_site")
    equip_scope = st.session_state.get("current_equip")
    context_parts = []
    if site_scope is None:
        context_parts.append("tous les sites")
    if equip_scope is None:
        if mode == MODE_PDC:
            context_parts.append("l'ensemble des points de charge")
        else:
            context_parts.append("l'ensemble des équipements")
    if context_parts:
        st.info("Vue générale : " + " et ".join(context_parts) + ".")

    if df is None or df.empty:
        st.warning("⚠️ Aucune donnée disponible pour les critères sélectionnés.")
        st.info("💡 Conseil: Essayez d'élargir la période ou de modifier les filtres.")
        return

    stats_raw = calculate_availability(df, include_exclusions=False)
    stats_excl = calculate_availability(df, include_exclusions=True)

    st.subheader("📊 Indicateurs Clés")
    col1, col2, col3, col4 = st.columns(4)

    with col1:
        st.metric(
            "Disponibilité brute",
            f"{stats_raw['pct_available']:.2f}%",
            help="Valeur correspondant au calcul standard"
        )

    with col2:
        st.metric(
            "Disponibilité avec exclusions",
            f"{stats_excl['pct_available']:.2f}%",
            delta=f"{stats_excl['pct_available'] - stats_raw['pct_available']:.2f}%",
            help="Différence par rapport au calcul brut"
        )

    with col3:
        st.metric(
            "Durée Totale",
            format_minutes(stats_raw['total_minutes']),
            help="Durée totale de la période analysée"
        )

    with col4:
        st.metric(
            "Temps Indisponible",
            format_minutes(stats_raw['unavailable_minutes']),
            help="Temps total d'indisponibilité brute"
        )

    st.divider()
    
    # Tableau récapitulatif des 3 équipements
    st.subheader("📋 Tableau Récapitulatif des Équipements")
    
    # Récupérer les données pour le tableau récapitulatif
    site_current = st.session_state.get("current_site")
    start_dt_current = st.session_state.get("current_start_dt")
    end_dt_current = st.session_state.get("current_end_dt")
    
    if start_dt_current and end_dt_current:
        df_summary = get_equipment_summary(start_dt_current, end_dt_current, site_current, mode=mode)
        
        if not df_summary.empty:
            # Afficher le tableau avec un style amélioré
            st.dataframe(
                df_summary,
                hide_index=True,
                use_container_width=True,
                column_config={
                    "Équipement": st.column_config.TextColumn("Équipement", width="medium"),
                    "Disponibilité Brute (%)": st.column_config.NumberColumn(
                        "Disponibilité Brute (%)",
                        width="medium",
                        format="%.2f%%"
                    ),
                    "Disponibilité Avec Exclusions (%)": st.column_config.NumberColumn(
                        "Disponibilité Avec Exclusions (%)",
                        width="medium",
                        format="%.2f%%"
                    ),
                    "Durée Totale": st.column_config.TextColumn("Durée Totale", width="medium"),
                    "Temps Disponible": st.column_config.TextColumn("Temps Disponible", width="medium"),
                    "Temps Indisponible": st.column_config.TextColumn("Temps Indisponible", width="medium"),
                    "Jours avec des données": st.column_config.NumberColumn(
                        "Jours avec des données",
                        width="small"
                    )
                }
            )
            
            # Ajouter des métriques visuelles pour chaque équipement
            col1, col2, col3 = st.columns(3)
            column_cycle = cycle([col1, col2, col3])

            for _, row in df_summary.iterrows():
                with next(column_cycle):
                    equip = row["Équipement"]
                    pct_brut = row["Disponibilité Brute (%)"]
                    pct_excl = row["Disponibilité Avec Exclusions (%)"]

                    # Couleur selon la disponibilité
                    if pct_brut >= 95:
                        color = "normal"
                    elif pct_brut >= 90:
                        color = "off"
                    else:
                        color = "inverse"
                    
                    st.metric(
                        f"{equip} - Disponibilité",
                        f"{pct_brut:.2f}%",
                        delta=f"{pct_excl - pct_brut:.2f}%",
                        delta_color=color,
                        help=f"Brute: {pct_brut:.2f}% | Avec exclusions: {pct_excl:.2f}%"
                    )
        else:
            st.info("ℹ️ Aucune donnée disponible pour le tableau récapitulatif.")
    else:
        st.warning("⚠️ Impossible de générer le tableau récapitulatif sans période définie.")
    
    st.divider()
    
    st.subheader("🔍 Analyse des Indisponibilités")
    causes = get_unavailability_causes(df)

    if causes.empty:
        st.success("Aucune indisponibilité détectée sur la période")
    else:
        color_map = px.colors.qualitative.Safe  
        unique_causes = causes["cause"].unique()
        cause_colors = {cause: color_map[i % len(color_map)] for i, cause in enumerate(unique_causes)}
        
        col_chart, col_table = st.columns([2, 1])
        with col_chart:
            small_mask = causes["percentage"] < 2.5

            fig = px.pie(
                causes,
                names="cause",
                values="duration_minutes",
                title="Répartition des Causes d'Indisponibilité",
                hole=0.4,
                color="cause",
                color_discrete_map=cause_colors
            )

            fig.update_traces(
                textinfo="percent+label",
                textposition=[
                    "outside" if small else "inside" 
                    for small in small_mask
                ],
                pull=[
                    0.05 if small else 0 
                    for small in small_mask
                ],
                showlegend=True
            )
            fig.update_layout(
                uniformtext_minsize=10,
                uniformtext_mode="hide"
            )

            st.plotly_chart(fig, use_container_width=True)

        with col_table:
            df_display = causes.rename(
                columns={"duration_minutes": "Durée", "percentage": "Pourcentage"}
            )
            st.dataframe(
                df_display.style.format({
                    "Durée": lambda x: format_minutes(int(x)),
                    "Pourcentage": "{:.1f}%"
                }),
                hide_index=True,
                use_container_width=True
            )
    
    # Tableau traduit des causes d'indisponibilité
    st.subheader("📋 Causes d'Indisponibilité Traduites")
    
    # Récupérer l'équipement sélectionné pour la traduction
    current_equip = st.session_state.get("current_equip")
    
    if current_equip and not df.empty:
        # Générer le tableau traduit
        causes_translated = get_translated_unavailability_causes(df, current_equip)
        
        if not causes_translated.empty:
            st.info(f"🔧 Traduction des codes IC/PC pour l'équipement **{current_equip}**")
            
            # Afficher le tableau traduit avec un style amélioré
            df_translated_display = causes_translated.rename(
                columns={
                    "cause": "Cause Traduite", 
                    "duration_minutes": "Durée", 
                    "percentage": "Pourcentage"
                }
            )
            
            st.dataframe(
                df_translated_display.style.format({
                    "Durée": lambda x: format_minutes(int(x)),
                    "Pourcentage": "{:.1f}%"
                }),
                hide_index=True,
                use_container_width=True,
                column_config={
                    "Cause Traduite": st.column_config.TextColumn(
                        "Cause Traduite", 
                        width="large",
                        help="Description détaillée de la cause d'indisponibilité"
                    ),
                    "Durée": st.column_config.TextColumn("Durée", width="medium"),
                    "Pourcentage": st.column_config.NumberColumn("Pourcentage", width="small", format="%.1f%%")
                }
            )
            
            # Ajouter un expander avec des informations sur la traduction
            with st.expander("ℹ️ Informations sur la traduction"):
                st.markdown("""
                **Comment fonctionne la traduction :**
                
                - Les codes IC (Input Condition) et PC (Process Condition) sont extraits des causes d'indisponibilité
                - Chaque code est traduit selon la configuration de l'équipement :
                  - **AC** : SEQ01.OLI.A.IC1 / SEQ01.OLI.A.PC1
                  - **DC1** : SEQ02.OLI.A.IC1 / SEQ02.OLI.A.PC1
                  - **DC2** : SEQ03.OLI.A.IC1 / SEQ03.OLI.A.PC1
                  - **PDC** : SEQ1x/SEQ2x selon le point de charge (ex. SEQ12, SEQ22, SEQ13…)
                - Les descriptions détaillées incluent les références matérielles et les conditions de défaut
                """)
                
                # Afficher la configuration de l'équipement
                cfg = get_equip_config(current_equip)
                st.markdown(f"""
                **Configuration actuelle ({current_equip}) :**
                - Champ IC : `{cfg['ic_field']}`
                - Champ PC : `{cfg['pc_field']}`
                - Titre : {cfg['title']}
                """)
        else:
            st.info("ℹ️ Aucune cause d'indisponibilité à traduire pour cet équipement.")
    else:
        if not current_equip:
            st.warning("⚠️ Veuillez sélectionner un équipement spécifique pour voir les causes traduites.")
        else:
            st.info("ℹ️ Aucune donnée disponible pour la traduction des causes.")

    st.divider()

    
    # evolution mensuelle
    st.subheader("📅 Évolution Mensuelle")
    site = st.session_state.get("current_site")
    equip = st.session_state.get("current_equip")
    start_dt = st.session_state.get("current_start_dt")
    end_dt = st.session_state.get("current_end_dt")

    df_monthly = calculate_monthly_availability(site, equip, months=12, start_dt=start_dt, end_dt=end_dt, mode=mode)
    if not df_monthly.empty:
        months_series = pd.to_datetime(df_monthly["month"])
        month_keys = months_series.dt.strftime("%Y-%m")             
        month_labels = months_series.dt.strftime("%b %Y")            
        month_options = list(dict(zip(month_keys, month_labels)).items())  

        default_keys = list(dict.fromkeys(month_keys)) 

        sel_keys = st.multiselect(
            "Mois à afficher",
            options=[k for k, _ in month_options],
            format_func=lambda k: dict(month_options)[k],
            default=default_keys
        )

        df_monthly = df_monthly[month_keys.isin(sel_keys)].copy()
        df_monthly = df_monthly.sort_values("month")
    if df_monthly.empty:
        st.info("ℹ️ Données mensuelles insuffisantes pour l'affichage.")
    else:
        brut = df_monthly["pct_brut"].astype(float).where(pd.notna(df_monthly["pct_brut"]), None)
        excl = df_monthly["pct_excl"].astype(float).where(pd.notna(df_monthly["pct_excl"]), None)

        fig = go.Figure()
        fig.add_trace(go.Bar(
            x=df_monthly["month"], y=brut, name="Brute",
            text=[f"{v:.1f}%" if v is not None else "" for v in brut],
            textposition="outside",
        ))
        fig.add_trace(go.Bar(
            x=df_monthly["month"], y=excl, name="Avec exclusions",
            text=[f"{v:.1f}%" if v is not None else "" for v in excl],
            textposition="outside",
        ))

        fig.update_layout(
            title="Disponibilité mensuelle",
            xaxis_title="Mois",
            yaxis_title="Disponibilité (%)",
            yaxis=dict(range=[0, 105]),
            barmode="group",
            bargap=0.25,
            hovermode="x",
            legend=dict(orientation="h", yanchor="bottom", y=1.02, xanchor="right", x=1)
        )
        fig.update_xaxes(tickformat="%b %Y")

        st.plotly_chart(fig, use_container_width=True)
        with st.expander("📊 Statistiques détaillées"):
            df_display = df_monthly.copy()
            try:
                mois_labels = pd.to_datetime(df_display["month"]).dt.month_name(locale="fr_FR").str.capitalize() \
                            + " " + pd.to_datetime(df_display["month"]).dt.year.astype(str)
            except Exception:
                _mois = ["janvier","février","mars","avril","mai","juin",
                        "juillet","août","septembre","octobre","novembre","décembre"]
                m = pd.to_datetime(df_display["month"])
                mois_labels = m.dt.month.map(lambda i: _mois[i-1]).str.capitalize() + " " + m.dt.year.astype(str)

            df_display["Mois"] = mois_labels
            df_display = df_display.rename(columns={
                "pct_brut": "Disponibilité brute",
                "pct_excl": "Avec exclusions",
                "total_minutes": "Durée totale"
            })[["Mois", "Disponibilité brute", "Avec exclusions", "Durée totale"]]

            def _fmt_duree(x):
                try:
                    return format_minutes(int(x))  
                except Exception:
                    return "—"

            st.dataframe(
                df_display.style.format({
                    "Disponibilité brute": "{:.2f}%",
                    "Avec exclusions": "{:.2f}%",
                    "Durée totale": _fmt_duree
                }),
                hide_index=True,
                use_container_width=True
            )


def render_global_comparison_tab(start_dt: datetime, end_dt: datetime) -> None:
    """Affiche la vue comparative entre tous les sites."""
    mode = get_current_mode()
    st.header("🌍 Vue générale - Comparaison tous les sites")
    st.caption(
        f"Période analysée : {start_dt.strftime('%Y-%m-%d')} ➜ {end_dt.strftime('%Y-%m-%d')}"
    )

    df_all = load_filtered_blocks(start_dt, end_dt, None, None, mode=mode)

    if df_all is None or df_all.empty:
        st.warning("Aucune donnée disponible pour la vue globale sur la période sélectionnée.")
        return

    if mode == MODE_EQUIPMENT:
        st.subheader("Récap AC / DC1 / DC2")
        if "type_equipement" not in df_all.columns:
            st.info("Les données de type équipement ne sont pas disponibles pour cette vue.")
            return

        base_types = ["AC", "DC1", "DC2"]
        additional_types = [
            t for t in df_all["type_equipement"].dropna().unique().tolist()
            if t not in base_types
        ]
        type_sequence = base_types + additional_types

        site_rows: List[Dict[str, Optional[float]]] = []
        for site, site_df in df_all.groupby("site"):
            site_label = mapping_sites.get(str(site).split("_")[-1], str(site))
            row: Dict[str, Optional[float]] = {"Site": site_label}
            for equip_type in type_sequence:
                type_df = site_df[site_df["type_equipement"] == equip_type]
                column_label = f"{equip_type} (%)"
                if type_df.empty:
                    row[column_label] = math.nan
                else:
                    stats = calculate_availability(type_df, include_exclusions=False)
                    row[column_label] = round(stats["pct_available"], 2)
            site_rows.append(row)

        summary_df = pd.DataFrame(site_rows)
        summary_df = summary_df.dropna(axis=1, how="all")
        if summary_df.empty:
            st.info("Aucune donnée consolidée disponible pour les sites.")
        else:
            summary_df = summary_df.sort_values("Site").reset_index(drop=True)
            column_config = {
                "Site": st.column_config.TextColumn("Site", width="medium"),
            }
            for column in summary_df.columns:
                if column == "Site":
                    continue
                column_config[column] = st.column_config.NumberColumn(
                    column,
                    width="small",
                    format="%.2f%%"
                )

            st.dataframe(
                summary_df,
                hide_index=True,
                use_container_width=True,
                column_config=column_config,
            )

        present_types = [
            t for t in type_sequence
            if not df_all[df_all["type_equipement"] == t].empty
        ]
        if present_types:
            cols = st.columns(len(present_types))
            for col, equip_type in zip(cols, present_types):
                type_df = df_all[df_all["type_equipement"] == equip_type]
                stats_raw = calculate_availability(type_df, include_exclusions=False)
                stats_excl = calculate_availability(type_df, include_exclusions=True)
                delta = stats_excl["pct_available"] - stats_raw["pct_available"]
                col.metric(
                    f"{equip_type} - disponibilité brute",
                    f"{stats_raw['pct_available']:.2f}%",
                    delta=f"{delta:.2f}%",
                    help="Comparaison agrégée sur l'ensemble des sites",
                )
    else:
        st.subheader("Dispo globale par site")
        site_rows = []
        for site, site_df in df_all.groupby("site"):
            stats_raw = calculate_availability(site_df, include_exclusions=False)
            stats_excl = calculate_availability(site_df, include_exclusions=True)
            site_rows.append({
                "Site": mapping_sites.get(str(site).split("_")[-1], str(site)),
                "Disponibilité brute (%)": round(stats_raw["pct_available"], 2),
                "Disponibilité avec exclusions (%)": round(stats_excl["pct_available"], 2),
            })

        summary_df = pd.DataFrame(site_rows)
        if summary_df.empty:
            st.info("Aucune donnée consolidée disponible pour les sites.")
        else:
            summary_df = summary_df.sort_values("Site").reset_index(drop=True)
            st.dataframe(
                summary_df,
                hide_index=True,
                use_container_width=True,
                column_config={
                    "Site": st.column_config.TextColumn("Site", width="medium"),
                    "Disponibilité brute (%)": st.column_config.NumberColumn(
                        "Disponibilité brute (%)",
                        width="medium",
                        format="%.2f%%",
                    ),
                    "Disponibilité avec exclusions (%)": st.column_config.NumberColumn(
                        "Disponibilité avec exclusions (%)",
                        width="medium",
                        format="%.2f%%",
                    ),
                },
            )

        stats_all_raw = calculate_availability(df_all, include_exclusions=False)
        stats_all_excl = calculate_availability(df_all, include_exclusions=True)
        delta = stats_all_excl["pct_available"] - stats_all_raw["pct_available"]
        col1, col2 = st.columns(2)
        col1.metric(
            "Disponibilité brute globale",
            f"{stats_all_raw['pct_available']:.2f}%",
            help="Disponibilité brute de l'ensemble des points de charge",
        )
        col2.metric(
            "Disponibilité avec exclusions globale",
            f"{stats_all_excl['pct_available']:.2f}%",
            delta=f"{delta:.2f}%",
            help="Comparaison brute vs exclusions sur tous les sites",
        )


def render_timeline_tab(site: Optional[str], equip: Optional[str], start_dt: datetime, end_dt: datetime):
    """Affiche l'onglet timeline et annotations."""
    mode = get_current_mode()
    st.header("⏱️ Timeline Détaillée & Annotations")
    
    if not site or not equip:
        st.info("ℹ️ Veuillez sélectionner un site et un équipement spécifiques pour afficher la timeline détaillée.")
        return
    
    with st.spinner("Chargement de la timeline..."):
        df = load_blocks(site, equip, start_dt, end_dt, mode=mode)
    
    if df.empty:
        st.warning("⚠️ Aucune donnée disponible pour cet équipement sur cette période.")
        return
    
    df_plot = df.copy()
    df_plot["start"] = pd.to_datetime(df_plot["date_debut"])
    df_plot["end"] = pd.to_datetime(df_plot["date_fin"])
    df_plot["state"] = df_plot["est_disponible"].map({
        1: "✅ Disponible",
        0: "❌ Indisponible",
        -1: "⚠️ Donnée manquante"
    })

    df_plot["excluded"] = ""
    mask_excluded = (df_plot["is_excluded"] == 1) & (df_plot["est_disponible"] != 1)
    df_plot.loc[mask_excluded, "excluded"] = " (Exclu)"
    df_plot["label"] = df_plot["state"] + df_plot["excluded"]
    
    fig = px.timeline(
        df_plot,
        x_start="start",
        x_end="end",
        y="equipement_id",
        color="label",
        hover_data={
            "cause": True,
            "duration_minutes": True,
            "is_excluded": True,
            "start": "|%Y-%m-%d %H:%M",
            "end": "|%Y-%m-%d %H:%M",
            "label": False,
            "equipement_id": False
        },
        color_discrete_map={
            "✅ Disponible": "#28a745",
            "❌ Indisponible": "#dc3545",
            "❌ Indisponible (Exclu)": "#fd7e14",
            "⚠️ Donnée manquante": "#6c757d",
            "⚠️ Donnée manquante (Exclu)": "#BBDB07"
        }
    )
    
    fig.update_yaxes(autorange="reversed", title="")
    fig.update_xaxes(title="Période")
    fig.update_layout(
        title=f"Timeline - {site} / {equip}",
        showlegend=True,
        height=300
    )
    
    st.plotly_chart(fig, use_container_width=True)
    
    # Tableau des vraies périodes d'indisponibilité (groupées)
    st.markdown("**📋 Périodes d'Indisponibilité Continues :**")
    
    # Filtrer les indisponibilités
    unavailable_periods = df[df["est_disponible"] == 0].copy()
    
    if not unavailable_periods.empty:
        # Trier par date de début
        unavailable_periods = unavailable_periods.sort_values("date_debut").reset_index(drop=True)
        
        # Grouper les périodes continues
        continuous_periods = []
        current_period = None
        
        for _, row in unavailable_periods.iterrows():
            start_time = pd.to_datetime(row["date_debut"])
            end_time = pd.to_datetime(row["date_fin"])
            
            if current_period is None:
                # Première période
                current_period = {
                    "start": start_time,
                    "end": end_time,
                    "causes": [row["cause"] if pd.notna(row["cause"]) else "Non spécifiée"],
                    "excluded": row["is_excluded"] == 1,
                    "duration_minutes": int(row["duration_minutes"])
                }
            else:
                # Vérifier si cette période est continue avec la précédente
                # (écart de moins de 5 minutes considéré comme continu)
                gap_minutes = (start_time - current_period["end"]).total_seconds() / 60
                
                if gap_minutes <= 5:  # Période continue
                    # Étendre la période actuelle
                    current_period["end"] = end_time
                    current_period["causes"].append(row["cause"] if pd.notna(row["cause"]) else "Non spécifiée")
                    current_period["duration_minutes"] += int(row["duration_minutes"])
                    # Si une période est exclue, toute la période continue est considérée comme exclue
                    if row["is_excluded"] == 1:
                        current_period["excluded"] = True
                else:
                    # Nouvelle période - sauvegarder la précédente
                    continuous_periods.append(current_period)
                    # Commencer une nouvelle période
                    current_period = {
                        "start": start_time,
                        "end": end_time,
                        "causes": [row["cause"] if pd.notna(row["cause"]) else "Non spécifiée"],
                        "excluded": row["is_excluded"] == 1,
                        "duration_minutes": int(row["duration_minutes"])
                    }
        
        # Ajouter la dernière période
        if current_period is not None:
            continuous_periods.append(current_period)
        
        if continuous_periods:
            # Préparer les données pour le tableau
            periods_data = []
            for i, period in enumerate(continuous_periods, 1):
                # Calculer la durée totale de la période continue
                total_duration_minutes = int((period["end"] - period["start"]).total_seconds() / 60)
                
                # Créer un résumé des causes (prendre les causes uniques)
                unique_causes = list(set(period["causes"]))
                if len(unique_causes) == 1:
                    cause_summary = unique_causes[0]
                else:
                    cause_summary = f"{len(unique_causes)} causes différentes"
                
                periods_data.append({
                    "Période": f"Période {i}",
                    "Date Début": period["start"].strftime("%Y-%m-%d %H:%M"),
                    "Date Fin": period["end"].strftime("%Y-%m-%d %H:%M"),
                    "Durée": format_minutes(total_duration_minutes),
                    "Durée_Minutes": total_duration_minutes,
                    "Cause": cause_summary,
                    "Exclu": "✅ Oui" if period["excluded"] else "❌ Non"
                })
            
            # Créer le DataFrame et trier par durée décroissante
            periods_df = pd.DataFrame(periods_data)
            periods_sorted = periods_df.sort_values("Durée_Minutes", ascending=False)
            
            st.dataframe(
                periods_sorted[["Période", "Date Début", "Date Fin", "Durée", "Cause", "Exclu"]],
                hide_index=True,
                use_container_width=True,
                column_config={
                    "Période": st.column_config.TextColumn("Période", width="small"),
                    "Date Début": st.column_config.TextColumn("Date Début", width="medium"),
                    "Date Fin": st.column_config.TextColumn("Date Fin", width="medium"),
                    "Durée": st.column_config.TextColumn("Durée", width="medium"),
                    "Cause": st.column_config.TextColumn("Cause", width="large"),
                    "Exclu": st.column_config.TextColumn("Exclu", width="small")
                }
            )
            
            # Métriques rapides
            col1, col2, col3, col4 = st.columns(4)
            with col1:
                st.metric("Total Périodes", len(periods_data))
            with col2:
                total_duration = periods_df["Durée_Minutes"].sum()
                st.metric("Durée Totale", format_minutes(total_duration))
            with col3:
                avg_duration = periods_df["Durée_Minutes"].mean()
                st.metric("Durée Moyenne", format_minutes(int(avg_duration)))
            with col4:
                max_duration = periods_df["Durée_Minutes"].max()
                st.metric("Durée Max", format_minutes(max_duration))
        else:
            st.success("✅ Aucune période d'indisponibilité continue détectée.")
    else:
        st.success("✅ Aucune période d'indisponibilité détectée sur cette période.")
    
    st.divider()
    st.subheader("➕ Ajouter une Annotation")

    mode = st.radio(
        "Afficher",
        options=["Disponibles", "Indisponibles", "Données manquantes"],
        index=1,           
        horizontal=True
    )

    if mode == "Disponibles":
        df_display = df_plot[df_plot["est_disponible"] == 1]
    elif mode == "Indisponibles":
        df_display = df_plot[df_plot["est_disponible"] == 0]
    else:  
        df_display = df_plot[df_plot["est_disponible"] == -1]

    if df_display.empty:
        st.info("ℹ️ Aucun bloc correspondant aux critères d'affichage.")
    else:
        df_display = df_display.sort_values("start").reset_index(drop=True)

        block_labels = []
        for idx, row in df_display.iterrows():
            if row["est_disponible"] == -1:
                status_icon = "⚠️"
            elif row["est_disponible"] == 0:
                status_icon = "❌"
            else:
                status_icon = "✅"

            excl_tag = " [EXCLU]" if row["is_excluded"] == 1 else ""
            start_str = row["start"].strftime("%Y-%m-%d %H:%M")
            end_str = row["end"].strftime("%Y-%m-%d %H:%M")
            cause = row.get("cause", "N/A")
            duration = format_minutes(int(row["duration_minutes"]))

            label = f"{idx}: {status_icon} {start_str} → {end_str} | {cause} | {duration}{excl_tag}"
            block_labels.append(label)

        selected_block_label = st.selectbox(
            "Sélectionner un bloc temporel",
            options=block_labels,
            help="Choisissez le bloc sur lequel ajouter une annotation"
        )

        selected_idx = int(selected_block_label.split(":")[0])
        selected_row = df_display.iloc[selected_idx]
        est_val = int(selected_row["est_disponible"])

        with st.form("annotation_form", clear_on_submit=True):
            st.markdown(f"**Bloc sélectionné:** {selected_row['start']} → {selected_row['end']}")
            
            # Ajouter la traduction automatique de la cause du bloc sélectionné
            if est_val != 1:  # Si le bloc n'est pas disponible
                cause_originale = selected_row.get("cause", "Non spécifié")
                equip_current = st.session_state.get("current_equip")
                
                if equip_current and cause_originale != "Non spécifié":
                    cause_traduite = translate_cause_to_text(cause_originale, equip_current)
                    
                    if cause_traduite != cause_originale:
                        st.markdown("**🔧 Cause d'indisponibilité traduite :**")
                        st.info(f"**Original :** {cause_originale}\n\n**Traduit :** {cause_traduite}")
                    else:
                        st.markdown("**🔧 Cause d'indisponibilité :**")
                        st.info(f"**Cause :** {cause_originale}")
                else:
                    st.markdown("**🔧 Cause d'indisponibilité :**")
                    st.info(f"**Cause :** {cause_originale}")
            
            if est_val == 1:
                ann_options = ["Commentaire"]
                ann_help = "Impossible d'exclure un bloc déjà disponible"
                ann_index = 0
            else:
                ann_options = ["Exclusion", "Commentaire"]
                ann_help = "Commentaire: note informative | Exclusion: exclure du calcul de disponibilité"
                ann_index = 0  

            col1, col2 = st.columns(2)
            with col1:
                annotation_type = st.radio(
                    "Type d'annotation",
                    options=ann_options,
                    index=ann_index,
                    horizontal=True,
                    help=ann_help
                )

            with col2:
                user_name = st.text_input(
                    "Votre nom (optionnel)",
                    placeholder="ex: Jean Dupont",
                    help="Identifiez-vous pour traçabilité"
                )

            default_comment = ""
            if annotation_type == "Exclusion" and est_val == -1:
                default_comment = f"Exclusion: données manquantes ({selected_row['start']} → {selected_row['end']})"

            comment = st.text_area(
                "Commentaire / Raison",
                value=default_comment, 
                placeholder="Décrivez la raison de cette annotation...",
                help="Obligatoire - Minimum 10 caractères"
            )

            submitted = st.form_submit_button("✅ Valider l'annotation")

            if submitted:
                if not comment :
                    st.error("❌ Veuillez mettre un commentaire.")
                else:
                    type_db = "commentaire" if annotation_type == "Commentaire" else "exclusion"
                    user = user_name.strip() or "Utilisateur UI"
                    success = create_annotation(
                        site=site,
                        equip=equip,
                        start_dt=selected_row["date_debut"],
                        end_dt=selected_row["date_fin"],
                        annotation_type=type_db,
                        comment=comment.strip(),
                        user=user
                    )
                    if success:
                        st.success(f"✅ {annotation_type} ajoutée avec succès !")
                        st.balloons()
                        st.rerun()

    with st.expander("⚡ Exclusion rapide des données manquantes", expanded=False):
        month_default = datetime.utcnow().date().replace(day=1)
        target_month = st.date_input(
            "Mois concerné",
            value=month_default,
            key="timeline_missing_month_picker",
            help="Choisissez une date dans le mois pour exclure automatiquement toutes les données manquantes.",
        )

        month_start = target_month.replace(day=1)
        if month_start.month == 12:
            next_month = month_start.replace(year=month_start.year + 1, month=1)
        else:
            next_month = month_start.replace(month=month_start.month + 1)

        default_comment = f"Exclusion automatique données manquantes {month_start.strftime('%Y-%m')}"
        bulk_comment = st.text_input(
            "Commentaire appliqué",
            value=default_comment,
            key="timeline_missing_month_comment",
            help="Le commentaire sera répliqué sur chaque exclusion créée.",
        )
        bulk_user = st.text_input(
            "Créé par",
            placeholder="Votre nom",
            key="timeline_missing_month_user",
            help="Identifiez l'opérateur à l'origine de cette exclusion groupée.",
        )

        if st.button(
            "🚫 Exclure toutes les données manquantes du mois",
            use_container_width=True,
            key="timeline_missing_month_button",
        ):
            comment_txt = bulk_comment.strip()
            if len(comment_txt) < 10:
                st.error("❌ Le commentaire doit contenir au moins 10 caractères.")
            else:
                start_dt = datetime.combine(month_start, time.min)
                end_dt = datetime.combine(next_month, time.min)
                user_txt = bulk_user.strip() or "Utilisateur UI"

                with st.spinner("Analyse des données manquantes en cours..."):
                    df_month = load_blocks(site, equip, start_dt, end_dt, mode=mode)

                if df_month is None or df_month.empty:
                    st.info("Aucune donnée disponible sur ce mois pour l'équipement sélectionné.")
                else:
                    pending = df_month[(df_month["est_disponible"] == -1) & (df_month["is_excluded"] == 0)].copy()

                    if pending.empty:
                        st.success("Toutes les données manquantes de ce mois sont déjà exclues.")
                    else:
                        created = 0
                        for _, block in pending.iterrows():
                            start_block = block.get("date_debut")
                            end_block = block.get("date_fin")
                            if pd.isna(start_block) or pd.isna(end_block):
                                continue
                            start_value = (
                                start_block.to_pydatetime()
                                if hasattr(start_block, "to_pydatetime")
                                else start_block
                            )
                            end_value = (
                                end_block.to_pydatetime()
                                if hasattr(end_block, "to_pydatetime")
                                else end_block
                            )
                            if create_annotation(
                                site=site,
                                equip=equip,
                                start_dt=start_value,
                                end_dt=end_value,
                                annotation_type="exclusion",
                                comment=comment_txt,
                                user=user_txt,
                            ):
                                created += 1

                        if created > 0:
                            st.success(
                                f"✅ {created} exclusion(s) ajoutée(s) pour {month_start.strftime('%Y-%m')}"
                            )
                            st.rerun()
                        else:
                            st.warning("Aucune exclusion supplémentaire n'a pu être créée.")

    equip_current = st.session_state.get("current_equip")
    if equip_current:
        cfg = get_equip_config(equip_current)
        with st.expander(f"🧩 Traduction manuelle {cfg['title']} – {cfg['pc_field']} / {cfg['ic_field']}", expanded=False):
            c_ic, c_pc = st.columns(2)
            ic_key = f"manual_ic_{equip_current}"
            pc_key = f"manual_pc_{equip_current}"
            with c_ic:
                ic_input = st.number_input(
                    f"Valeur {cfg['ic_field']} (INT32 signé)",
                    value=st.session_state.get(ic_key, 0), step=1, format="%d",
                    key=ic_key,
                    help="Ex: 0, 1, 2, -1…"
                )
            with c_pc:
                pc_input = st.number_input(
                    f"Valeur {cfg['pc_field']} (INT32 signé)",
                    value=st.session_state.get(pc_key, 0), step=1, format="%d",
                    key=pc_key,
                    help="Ex: 0, 1, 2, -1…"
                )

            if st.button("🔍 Traduire", key=f"manual_translate_{equip_current}"):
                txt = translate_ic_pc(ic_input, pc_input, cfg["ic_map"], cfg["pc_map"])
                st.session_state["cause_traduite"] = txt or ""

            st.text_area(
                "Cause traduite",
                value=st.session_state.get("cause_traduite", ""),
                height=110,
                disabled=True
            )


def render_inline_delete_table(
    df: pd.DataFrame,
    column_settings: List[Tuple[str, str, float]],
    key_prefix: str,
    delete_handler: Callable[[int], bool],
    success_message: str,
    error_message: str,
) -> None:
    """Affiche un tableau avec un bouton de suppression sur chaque ligne."""

    if df.empty:
        return

    columns = [field for field, _, _ in column_settings]
    df_to_display = df[columns].copy()

    weights = [weight for _, _, weight in column_settings] + [0.8]

    header_cols = st.columns(weights)
    for container, (_, header, _) in zip(header_cols[:-1], column_settings):
        container.markdown(f"**{header}**")
    header_cols[-1].markdown("**Action**")

    for _, row in df_to_display.iterrows():
        row_cols = st.columns(weights)
        for container, (field, _, _) in zip(row_cols[:-1], column_settings):
            value = row[field]
            if pd.isna(value) or value == "":
                display_value = "—"
            else:
                display_value = value
            container.write(display_value)

        action_container = row_cols[-1]
        button_key = f"{key_prefix}_delete_{row['id']}"
        with action_container:
            if st.button("🗑️ Supprimer", key=button_key, use_container_width=True):
                row_id = int(row["id"])
                if delete_handler(row_id):
                    st.success(success_message.format(id=row_id))
                    st.rerun()
                else:
                    st.error(error_message.format(id=row_id))


def render_exclusions_tab():
    mode = get_current_mode()
    st.header("🚫 Gestion des Exclusions")
    
    st.markdown("""
    Les **exclusions** permettent de marquer certaines périodes comme ne devant pas être comptabilisées 
    dans le calcul de disponibilité (maintenances planifiées, arrêts programmés, etc.).
    """)
    
    with st.expander("➕ Ajouter une Nouvelle Exclusion", expanded=False):
        sites = get_sites(mode)
        
        if not sites:
            st.error("❌ Aucun site disponible.")
            return
        
        col1, col2 = st.columns(2)
        
        with col1:
            selected_site = st.selectbox(
                "Site",
                options=sites,
                key="excl_site",
                format_func=lambda code: mapping_sites.get(code.split("_")[-1], code),
                help="Sélectionnez le site concerné"
            )
        
        with col2:
            equips = get_equipments(mode, selected_site)
            if not equips:
                st.warning("⚠️ Aucun équipement disponible pour ce site.")
                return
            
            selected_equip = st.selectbox(
                "Équipement",
                options=equips,
                key="excl_equip",
                help="Sélectionnez l'équipement concerné"
            )
        
        col3, col4 = st.columns(2)
        today = datetime.utcnow().date()

        with col3:
            start_date = st.date_input(
                "Date de début",
                value=today,
                key="excl_start",
                help="Date de début de l'exclusion"
            )
            start_time = st.time_input(
                "Heure de début",
                value=time(hour=0, minute=0),
                key="excl_start_time",
                help="Heure de début de l'exclusion"
            )

        with col4:
            end_date = st.date_input(
                "Date de fin",
                value=today + timedelta(days=1),
                min_value=start_date,
                key="excl_end",
                help="Date de fin de l'exclusion"
            )
            end_time = st.time_input(
                "Heure de fin",
                value=time(hour=23, minute=59),
                key="excl_end_time",
                help="Heure de fin de l'exclusion"
            )

        comment = st.text_area(
            "Raison de l'exclusion",
            placeholder="ex: Maintenance planifiée, arrêt programmé pour travaux...",
            key="excl_comment",
            help="Obligatoire - Décrivez la raison de cette exclusion"
        )
        
        user_name = st.text_input(
            "Créé par",
            placeholder="Votre nom",
            key="excl_user",
            help="Votre identité pour traçabilité"
        )
        
        if st.button("✅ Créer l'Exclusion", type="primary", use_container_width=True):
            if not comment or len(comment.strip()) < 10:
                st.error("❌ La raison de l'exclusion doit contenir au moins 10 caractères.")
            else:
                start_dt = datetime.combine(start_date, start_time)
                end_dt = datetime.combine(end_date, end_time)

                if end_dt <= start_dt:
                    st.error("❌ La date/heure de fin doit être postérieure à la date/heure de début.")
                else:
                    user = user_name.strip() or "Utilisateur UI"

                    success = create_annotation(
                        site=selected_site,
                        equip=selected_equip,
                        start_dt=start_dt,
                        end_dt=end_dt,
                        annotation_type="exclusion",
                        comment=comment.strip(),
                        user=user
                    )

                    if success:
                        st.success("✅ Exclusion créée avec succès !")
                        st.rerun()


    st.divider()
    
    st.subheader("📋 Exclusions Existantes")
    df_exclusions = get_annotations(annotation_type="exclusion", limit=200)
    if df_exclusions.empty:
        st.info("ℹ️ Aucune exclusion enregistrée pour le moment.")
    else:
        df_display = df_exclusions.copy()
        df_display["Période"] = df_display.apply(
            lambda r: f"{pd.to_datetime(r['date_debut']).strftime('%Y-%m-%d')} → {pd.to_datetime(r['date_fin']).strftime('%Y-%m-%d')}",
            axis=1
        )
        df_display["Statut"] = df_display["actif"].map({1: "✅ Active", 0: "❌ Inactive"})
        df_display["Créé le"] = pd.to_datetime(df_display["created_at"]).dt.strftime("%Y-%m-%d %H:%M")
        
        columns_config = [
            ("id", "ID", 0.8),
            ("site", "Site", 1.1),
            ("equipement_id", "Équipement", 1.2),
            ("Période", "Période", 1.8),
            ("Statut", "Statut", 1.0),
            ("commentaire", "Commentaire", 2.5),
            ("created_by", "Créé par", 1.2),
            ("Créé le", "Créé le", 1.3),
        ]

        st.caption("Cliquez sur 🗑️ pour supprimer une exclusion directement depuis la liste.")
        render_inline_delete_table(
            df_display,
            column_settings=columns_config,
            key_prefix="exclusion",
            delete_handler=delete_annotation,
            success_message="✅ Exclusion #{id} supprimée !",
            error_message="❌ Échec de suppression pour l'exclusion #{id}."
        )

        st.subheader("⚙️ Gérer une Exclusion")

        col1, col2 = st.columns([2, 1])
        
        with col1:
            selected_id = st.number_input(
                "ID de l'exclusion à gérer",
                min_value=0,
                value=0,
                step=1,
                help="Entrez l'ID de l'exclusion à modifier"
            )
        
        if selected_id > 0:
            selected_excl = df_exclusions[df_exclusions["id"] == selected_id]
            
            if selected_excl.empty:
                st.error(f"❌ Aucune exclusion trouvée avec l'ID {selected_id}")
            else:
                excl_info = selected_excl.iloc[0]
                is_active = excl_info["actif"] == 1
                
                st.info(f"""
                **Exclusion #{selected_id}**  
                📍 Site: {excl_info['site']} | Équipement: {excl_info['equipement_id']}  
                📅 Période: {pd.to_datetime(excl_info['date_debut']).strftime('%Y-%m-%d')} → {pd.to_datetime(excl_info['date_fin']).strftime('%Y-%m-%d')}  
                💬 Commentaire: {excl_info['commentaire']}  
                📊 Statut: {"✅ Active" if is_active else "❌ Inactive"}
                """)
                
                col_btn1, col_info = st.columns([1, 1])

                with col_btn1:
                    if not is_active:
                        if st.button("✅ Activer", use_container_width=True, type="primary"):
                            if toggle_annotation(selected_id, True):
                                st.success(f"✅ Exclusion #{selected_id} activée !")
                                st.rerun()
                    else:
                        if st.button("❌ Désactiver", use_container_width=True):
                            if toggle_annotation(selected_id, False):
                                st.warning(f"⚠️ Exclusion #{selected_id} désactivée !")
                                st.rerun()

                with col_info:
                    st.caption("🗑️ Utilisez la liste ci-dessus pour supprimer une exclusion.")

def render_comments_tab():
    """Affiche l'onglet de gestion des commentaires."""
    st.header("💬 Gestion des Commentaires")
    
    st.markdown("""
    Les **commentaires** sont des annotations informatives qui n'affectent pas 
    le calcul de disponibilité mais permettent de documenter des événements ou observations.
    """)
    
    st.divider()
    
    st.subheader("📋 Commentaires Existants")
    
    df_comments = get_annotations(annotation_type="commentaire", limit=200)
    
    if df_comments.empty:
        st.info("ℹ️ Aucun commentaire enregistré pour le moment.")
    else:
        df_display = df_comments.copy()
        df_display["Période"] = df_display.apply(
            lambda r: f"{pd.to_datetime(r['date_debut']).strftime('%Y-%m-%d %H:%M')} → {pd.to_datetime(r['date_fin']).strftime('%Y-%m-%d %H:%M')}",
            axis=1
        )
        df_display["Créé le"] = pd.to_datetime(df_display["created_at"]).dt.strftime("%Y-%m-%d %H:%M")
        df_display["Statut"] = df_display["actif"].map({1: "✅ Actif", 0: "❌ Inactif"})
        
        columns_config = [
            ("id", "ID", 0.8),
            ("site", "Site", 1.1),
            ("equipement_id", "Équipement", 1.2),
            ("Période", "Période", 1.8),
            ("commentaire", "Commentaire", 2.5),
            ("Statut", "Statut", 1.0),
            ("created_by", "Créé par", 1.2),
            ("Créé le", "Créé le", 1.3),
        ]

        st.caption("Cliquez sur 🗑️ pour supprimer un commentaire directement depuis la liste.")
        render_inline_delete_table(
            df_display,
            column_settings=columns_config,
            key_prefix="comment",
            delete_handler=delete_annotation,
            success_message="✅ Commentaire #{id} supprimé !",
            error_message="❌ Échec de suppression pour le commentaire #{id}."
        )
        
        st.subheader("✏️ Éditer un Commentaire")
        selected_id = st.number_input(
            "ID du commentaire à éditer",
            min_value=0,
            value=0,
            step=1,
            help="Entrez l'ID du commentaire à modifier"
        )
        
        if selected_id > 0:
            selected_comment = df_comments[df_comments["id"] == selected_id]
            
            if selected_comment.empty:
                st.error(f"❌ Aucun commentaire trouvé avec l'ID {selected_id}")
            else:
                comment_info = selected_comment.iloc[0]
                current_text = comment_info["commentaire"]
                
                st.info(f"""
                **Commentaire #{selected_id}**  
                📍 Site: {comment_info['site']} | Équipement: {comment_info['equipement_id']}  
                📅 Période: {pd.to_datetime(comment_info['date_debut']).strftime('%Y-%m-%d %H:%M')} → {pd.to_datetime(comment_info['date_fin']).strftime('%Y-%m-%d %H:%M')}  
                👤 Créé par: {comment_info['created_by']}
                """)
                
                new_text = st.text_area(
                    "Nouveau texte du commentaire",
                    value=current_text,
                    height=150,
                    help="Modifiez le texte du commentaire"
                )
                
                col1, col2 = st.columns(2)

                with col1:
                    if st.button("💾 Enregistrer les modifications", type="primary", use_container_width=True):
                        if not new_text :
                            st.error("❌ Veuillez mettre un commentaire.")
                        else:
                            if update_annotation_comment(selected_id, new_text.strip()):
                                st.success(f"✅ Commentaire #{selected_id} mis à jour !")
                                st.rerun()
                
                with col2:
                    is_active = comment_info["actif"] == 1
                    if is_active:
                        if st.button("❌ Désactiver", use_container_width=True):
                            if toggle_annotation(selected_id, False):
                                st.warning(f"⚠️ Commentaire #{selected_id} désactivé !")
                                st.rerun()
                    else:
                        if st.button("✅ Activer", use_container_width=True):
                            if toggle_annotation(selected_id, True):
                                st.success(f"✅ Commentaire #{selected_id} activé !")
                                st.rerun()

                st.caption("🗑️ Utilisez la liste ci-dessus pour supprimer un commentaire.")



@dataclass
class EquipmentReportDetail:
    """Structure contenant les données préparées pour l'affichage du rapport."""

    name: str
    summary: Optional[Dict[str, str]]
    unavailable_table: pd.DataFrame
    missing_table: pd.DataFrame
    causes_table: pd.DataFrame
    daily_table: pd.DataFrame
    unavailable_minutes: int = 0
    missing_minutes: int = 0
    excluded_events: int = 0


def _prepare_report_summary(
    report_data: Dict[str, pd.DataFrame],
    equipments: List[str],
) -> Tuple[pd.DataFrame, Dict[str, EquipmentReportDetail], Dict[str, float]]:
    """Construit les différentes vues utilisées dans l'onglet rapport."""

    overview_rows: List[Dict[str, object]] = []
    equipment_details: Dict[str, EquipmentReportDetail] = {}

    total_unavailable_minutes = 0
    total_missing_minutes = 0
    total_unavailable_events = 0
    total_missing_events = 0
    total_exclusions = 0
    availability_values: List[float] = []

    jours_fr = {
        'Monday': 'Lundi',
        'Tuesday': 'Mardi',
        'Wednesday': 'Mercredi',
        'Thursday': 'Jeudi',
        'Friday': 'Vendredi',
        'Saturday': 'Samedi',
        'Sunday': 'Dimanche'
    }

    for equip in equipments:
        df = report_data.get(equip)

        if df is None or df.empty:
            overview_rows.append({
                "Équipement": equip,
                "Disponibilité (%)": 0.0,
                "Durée Totale": "0 minute",
                "Périodes d'indisponibilité": 0,
                "Durée indisponible": format_minutes(0),
                "Périodes de données manquantes": 0,
                "Durée manquante": format_minutes(0)
            })

            equipment_details[equip] = EquipmentReportDetail(
                name=equip,
                summary=None,
                unavailable_table=pd.DataFrame(columns=["ID", "Date", "Jour", "Début", "Fin", "Durée", "Cause", "Exclu"]),
                missing_table=pd.DataFrame(columns=["ID", "Date", "Début", "Fin", "Durée", "Exclu"]),
                causes_table=pd.DataFrame(columns=["Cause", "Occurrences", "Durée (min)", "Durée Totale"]),
                daily_table=pd.DataFrame(columns=["Date", "Jour", "Nb Périodes", "Durée Totale", "Première Heure", "Dernière Heure", "% Journée"])
            )
            continue

        summary_row = df[df["ID"] == "RÉSUMÉ"].copy()
        detail_rows = df[df["ID"] != "RÉSUMÉ"].copy()

        summary_dict: Optional[Dict[str, str]] = None
        availability_pct = 0.0

        if not summary_row.empty:
            summary = summary_row.iloc[0]
            pct_match = re.search(r"(\d+\.?\d*)%", str(summary["Statut"]))
            availability_pct = float(pct_match.group(1)) if pct_match else 0.0
            availability_values.append(availability_pct)

            summary_dict = {
                "Disponibilité": str(summary["Statut"]),
                "Durée": str(summary["Durée"]),
                "Site": str(summary["Site"]),
                "Périodes": str(len(detail_rows))
            }

        if "Durée_Minutes" in detail_rows.columns:
            detail_rows["Durée_Minutes"] = detail_rows["Durée_Minutes"].fillna(0).astype(int)
        else:
            detail_rows["Durée_Minutes"] = 0

        unavailable = detail_rows[detail_rows["ID"].str.startswith("IND-")].copy()
        missing = detail_rows[detail_rows["ID"].str.startswith("MISS-")].copy()

        unavailable_minutes = int(unavailable["Durée_Minutes"].sum()) if not unavailable.empty else 0
        missing_minutes = int(missing["Durée_Minutes"].sum()) if not missing.empty else 0
        excluded_events = int(
            (unavailable.get("Exclu", pd.Series(dtype=str)) == "✅ Oui").sum() +
            (missing.get("Exclu", pd.Series(dtype=str)) == "✅ Oui").sum()
        )

        overview_rows.append({
            "Équipement": equip,
            "Disponibilité (%)": round(availability_pct, 2),
            "Durée Totale": summary_dict["Durée"] if summary_dict else "0 minute",
            "Périodes d'indisponibilité": len(unavailable),
            "Durée indisponible": format_minutes(unavailable_minutes),
            "Périodes de données manquantes": len(missing),
            "Durée manquante": format_minutes(missing_minutes)
        })

        def _with_dates(df_source: pd.DataFrame) -> pd.DataFrame:
            if df_source.empty:
                return df_source
            df_display = df_source.copy()
            df_display["Date"] = pd.to_datetime(df_display["Début"]).dt.strftime("%Y-%m-%d")
            df_display["Jour"] = pd.to_datetime(df_display["Début"]).dt.day_name().map(jours_fr)
            return df_display

        unavailable_display = _with_dates(unavailable)
        if not unavailable_display.empty:
            unavailable_display = unavailable_display.sort_values("Durée_Minutes", ascending=False)
            unavailable_display = unavailable_display[[
                "ID", "Date", "Jour", "Début", "Fin", "Durée", "Cause Traduite", "Exclu"
            ]].rename(columns={"Cause Traduite": "Cause"})

        missing_display = _with_dates(missing)
        if not missing_display.empty:
            missing_display = missing_display.sort_values("Durée_Minutes", ascending=False)
            missing_display = missing_display[["ID", "Date", "Début", "Fin", "Durée", "Exclu"]]

        if not unavailable.empty:
            causes_table = (
                unavailable.groupby("Cause Traduite", dropna=False)
                .agg(Occurrences=("ID", "count"), Durée_Minutes=("Durée_Minutes", "sum"))
                .reset_index()
                .sort_values(["Occurrences", "Durée_Minutes"], ascending=[False, False])
            )
            causes_table["Durée Totale"] = causes_table["Durée_Minutes"].apply(lambda x: format_minutes(int(x)))
            causes_table = causes_table.rename(columns={"Cause Traduite": "Cause", "Durée_Minutes": "Durée (min)"})
            causes_table = causes_table[["Cause", "Occurrences", "Durée (min)", "Durée Totale"]].head(5)
        else:
            causes_table = pd.DataFrame(columns=["Cause", "Occurrences", "Durée (min)", "Durée Totale"])

        if not unavailable.empty:
            daily_input = unavailable.rename(columns={"Début": "date_debut", "Fin": "date_fin"})
            daily_table = analyze_daily_unavailability(daily_input)
        else:
            daily_table = pd.DataFrame(columns=["Date", "Jour", "Nb Périodes", "Durée Totale", "Première Heure", "Dernière Heure", "% Journée"])

        equipment_details[equip] = EquipmentReportDetail(
            name=equip,
            summary=summary_dict,
            unavailable_table=unavailable_display,
            missing_table=missing_display,
            causes_table=causes_table,
            daily_table=daily_table,
            unavailable_minutes=unavailable_minutes,
            missing_minutes=missing_minutes,
            excluded_events=excluded_events
        )

        total_unavailable_minutes += unavailable_minutes
        total_missing_minutes += missing_minutes
        total_unavailable_events += len(unavailable)
        total_missing_events += len(missing)
        total_exclusions += excluded_events

    overview_df = pd.DataFrame(overview_rows)

    totals = {
        "average_availability": round(sum(availability_values) / len(availability_values), 2) if availability_values else 0.0,
        "unavailable_events": total_unavailable_events,
        "unavailable_minutes": total_unavailable_minutes,
        "missing_events": total_missing_events,
        "missing_minutes": total_missing_minutes,
        "excluded_events": total_exclusions
    }

    return overview_df, equipment_details, totals


def _render_equipment_detail(detail: EquipmentReportDetail) -> None:
    """Affiche la section détaillée d'un équipement."""

    icons = {"AC": "⚡", "DC1": "🔋", "DC2": "🔋"}
    st.markdown(f"#### {icons.get(detail.name, '🔧')} Équipement {detail.name}")

    if not detail.summary:
        st.info("ℹ️ Aucune donnée disponible pour cet équipement sur la période sélectionnée.")
        return

    col1, col2, col3, col4 = st.columns(4)
    with col1:
        st.metric("Disponibilité", detail.summary.get("Disponibilité", "N/A"))
    with col2:
        st.metric("Durée analysée", detail.summary.get("Durée", "N/A"))
    with col3:
        st.metric("Site", detail.summary.get("Site", "N/A"))
    with col4:
        st.metric(
            "Périodes", detail.summary.get("Périodes", "0"),
            help=f"Indisponibilités: {format_minutes(detail.unavailable_minutes)} | Données manquantes: {format_minutes(detail.missing_minutes)}"
        )

    if not detail.unavailable_table.empty:
        with st.expander("Périodes d'indisponibilité", expanded=False):
            st.dataframe(
                detail.unavailable_table,
                hide_index=True,
                use_container_width=True,
                column_config={
                    "ID": st.column_config.TextColumn("ID", width="small"),
                    "Date": st.column_config.TextColumn("Date", width="small"),
                    "Jour": st.column_config.TextColumn("Jour", width="small"),
                    "Début": st.column_config.TextColumn("Début", width="medium"),
                    "Fin": st.column_config.TextColumn("Fin", width="medium"),
                    "Durée": st.column_config.TextColumn("Durée", width="medium"),
                    "Cause": st.column_config.TextColumn("Cause", width="large"),
                    "Exclu": st.column_config.TextColumn("Exclu", width="small")
                }
            )
    else:
        st.success("✅ Aucune indisponibilité détectée sur cette période.")

    if not detail.missing_table.empty:
        with st.expander("Périodes de données manquantes", expanded=False):
            st.dataframe(
                detail.missing_table,
                hide_index=True,
                use_container_width=True,
                column_config={
                    "ID": st.column_config.TextColumn("ID", width="small"),
                    "Date": st.column_config.TextColumn("Date", width="small"),
                    "Début": st.column_config.TextColumn("Début", width="medium"),
                    "Fin": st.column_config.TextColumn("Fin", width="medium"),
                    "Durée": st.column_config.TextColumn("Durée", width="medium"),
                    "Exclu": st.column_config.TextColumn("Exclu", width="small")
                }
            )

    if not detail.causes_table.empty:
        with st.expander("Top causes d'indisponibilité", expanded=False):
            st.dataframe(
                detail.causes_table,
                hide_index=True,
                use_container_width=True,
                column_config={
                    "Cause": st.column_config.TextColumn("Cause", width="large"),
                    "Occurrences": st.column_config.NumberColumn("Occurrences", width="small"),
                    "Durée (min)": st.column_config.NumberColumn("Durée (min)", width="small"),
                    "Durée Totale": st.column_config.TextColumn("Durée Totale", width="medium")
                }
            )

    if not detail.daily_table.empty:
        with st.expander("Répartition quotidienne", expanded=False):
            daily_sorted = detail.daily_table.copy()
            if "Durée_Minutes" in daily_sorted.columns:
                daily_sorted = daily_sorted.sort_values("Durée_Minutes", ascending=False)
            st.dataframe(
                daily_sorted[["Date", "Jour", "Nb Périodes", "Durée Totale", "Première Heure", "Dernière Heure", "% Journée"]],
                hide_index=True,
                use_container_width=True,
                column_config={
                    "Date": st.column_config.TextColumn("Date", width="small"),
                    "Jour": st.column_config.TextColumn("Jour", width="small"),
                    "Nb Périodes": st.column_config.NumberColumn("Nb Périodes", width="small"),
                    "Durée Totale": st.column_config.TextColumn("Durée Totale", width="medium"),
                    "Première Heure": st.column_config.TextColumn("Première Heure", width="small"),
                    "Dernière Heure": st.column_config.TextColumn("Dernière Heure", width="small"),
                    "% Journée": st.column_config.TextColumn("% Journée", width="small")
                }
            )



def render_report_tab():
    """Affiche l'onglet rapport de disponibilité."""
    mode = get_current_mode()
    st.header("📊 Rapport Exécutif de Disponibilité")

    if mode == MODE_PDC:
        st.markdown("""
        **Rapport complet** pour présentation et analyse des performances des points de charge.
        Cette vue regroupe toutes les métriques clés, analyses détaillées et recommandations spécifiques aux PDC.
        """)
    else:
        st.markdown("""
        **Rapport complet** pour présentation et analyse des performances des équipements AC, DC1, DC2.
        Cette vue regroupe toutes les métriques clés, analyses détaillées et recommandations.
        """)

    site_current = st.session_state.get("current_site")
    start_dt_current = st.session_state.get("current_start_dt")
    end_dt_current = st.session_state.get("current_end_dt")

    if not site_current:
        st.warning("⚠️ Sélectionnez un site spécifique pour générer le rapport.")
        return

    if not start_dt_current or not end_dt_current:
        st.warning("⚠️ Veuillez sélectionner une période dans les filtres pour générer le rapport.")
        return

    with st.spinner("⏳ Génération du rapport exécutif..."):
        report_data = generate_availability_report(start_dt_current, end_dt_current, site_current, mode=mode)

    if not report_data:
        st.warning("⚠️ Aucune donnée disponible pour générer le rapport.")
        return

    equipments = sorted(report_data.keys())
    if not equipments:
        equipments = get_equipments(mode, site_current)
    overview_df, equipment_details, totals = _prepare_report_summary(report_data, equipments)

    analysis_duration = end_dt_current - start_dt_current
    analysis_minutes = int(analysis_duration.total_seconds() // 60)
    if site_current:
        site_suffix = site_current.split("_")[-1]
        site_name = mapping_sites.get(site_suffix)
        site_label = (
            f"{site_current} – {site_name}"
            if site_name
            else site_current
        )
    else:
        site_label = "Tous les sites"
    equipments_available = sum(1 for detail in equipment_details.values() if detail.summary)

    st.markdown("---")

    col1, col2, col3 = st.columns([2, 1, 1])
    with col1:
        st.markdown(f"""
        ### 📋 Informations du Rapport
        - **Site** : {site_label}
        - **Période analysée** : {start_dt_current.strftime('%d/%m/%Y')} → {end_dt_current.strftime('%d/%m/%Y')}
        - **Durée d'analyse** : {analysis_duration.days} jours
        - **Équipements analysés** : {equipments_available}
        """)
    with col2:
        st.metric("Date de génération", datetime.now().strftime("%d/%m/%Y"))
    with col3:
        st.metric("Heure de génération", datetime.now().strftime("%H:%M"))

    st.markdown("---")
    st.subheader("📊 Résumé Exécutif")

    metrics_cols = st.columns(4)
    with metrics_cols[0]:
        st.metric(
            "Disponibilité moyenne",
            f"{totals['average_availability']:.2f}%",
            help="Moyenne des disponibilités par équipement"
        )
    with metrics_cols[1]:
        st.metric(
            "Indisponibilités",
            totals["unavailable_events"],
            help=f"Durée cumulée: {format_minutes(totals['unavailable_minutes'])}"
        )
    with metrics_cols[2]:
        st.metric(
            "Données manquantes",
            totals["missing_events"],
            help=f"Durée cumulée: {format_minutes(totals['missing_minutes'])}"
        )
    with metrics_cols[3]:
        st.metric(
            "Périodes exclues",
            totals["excluded_events"],
            help="Nombre total d'intervalles exclus du calcul"
        )

    st.caption(f"Durée totale analysée : {format_minutes(analysis_minutes)}")

    st.markdown("**📈 Vue d'ensemble des équipements :**")
    if not overview_df.empty:
        overview_display = overview_df.copy()
        overview_display["Disponibilité (%)"] = overview_display["Disponibilité (%)"].map(lambda x: f"{x:.2f}%")
        st.dataframe(
            overview_display,
            hide_index=True,
            use_container_width=True,
            column_config={
                "Équipement": st.column_config.TextColumn("Équipement", width="small"),
                "Disponibilité (%)": st.column_config.TextColumn("Disponibilité (%)", width="medium"),
                "Durée Totale": st.column_config.TextColumn("Durée Totale", width="medium"),
                "Périodes d'indisponibilité": st.column_config.NumberColumn("Indisponibilités", width="small"),
                "Durée indisponible": st.column_config.TextColumn("Durée indisponible", width="medium"),
                "Périodes de données manquantes": st.column_config.NumberColumn("Données manquantes", width="small"),
                "Durée manquante": st.column_config.TextColumn("Durée manquante", width="medium")
            }
        )
    else:
        st.info("ℹ️ Aucune donnée disponible pour la période sélectionnée.")

    st.markdown("---")
    st.subheader("🔧 Analyse détaillée par équipement")

    for equip in equipments:
        detail = equipment_details.get(equip)
        if detail is None:
            st.info(f"ℹ️ Aucune donnée disponible pour {equip}.")
            continue
        _render_equipment_detail(detail)

    st.markdown("---")
    st.subheader("🛠️ Causes principales à analyser")

    all_causes: List[Dict[str, object]] = []
    for detail in equipment_details.values():
        if detail.causes_table.empty:
            continue
        for _, row in detail.causes_table.iterrows():
            all_causes.append({
                "equipement": detail.name,
                "cause": row["Cause"],
                "occurrences": int(row["Occurrences"]),
                "duree_min": int(row.get("Durée (min)", 0))
            })

    if all_causes:
        causes_df = pd.DataFrame(all_causes)
        causes_summary = (
            causes_df.groupby("cause", dropna=False)
            .agg(occurrences=("occurrences", "sum"), duree_min=("duree_min", "sum"))
            .reset_index()
            .sort_values(["occurrences", "duree_min"], ascending=[False, False])
        )
        top_causes = causes_summary.head(3)

        st.markdown("**🔍 Top 3 des causes principales :**")
        cols = st.columns(len(top_causes)) if len(top_causes) > 0 else []
        for idx, (_, cause_row) in enumerate(top_causes.iterrows()):
            with cols[idx]:
                st.metric(
                    f"Cause #{idx + 1}",
                    f"{int(cause_row['occurrences'])} occurrences",
                    help=f"Durée cumulée: {format_minutes(int(cause_row['duree_min']))}"
                )
        if not top_causes.empty:
            st.markdown("**📌 Points d'attention :**")
            for idx, cause_row in enumerate(top_causes.itertuples(), 1):
                st.markdown(
                    f"{idx}. **{cause_row.cause}** — {int(cause_row.occurrences)} occurrences, "
                    f"{format_minutes(int(cause_row.duree_min))} d'indisponibilité cumulée."
                )
    else:
        st.success("✅ Aucune indisponibilité détectée sur la période analysée. Excellente performance !")

CONTRACT_MONTHLY_TABLE = "dispo_contract_monthly"


def _month_bounds(start_dt: datetime, end_dt: datetime) -> Tuple[pd.Timestamp, pd.Timestamp]:
    start = pd.Timestamp(start_dt).to_period("M").to_timestamp()
    end = pd.Timestamp(end_dt).to_period("M").to_timestamp()
    return start, (end + pd.offsets.MonthBegin(1))


def load_stored_contract_monthly(
    site: str,
    start_dt: datetime,
    end_dt: datetime,
) -> pd.DataFrame:
    start_month, end_month = _month_bounds(start_dt, end_dt)
    query = f"""
        SELECT
            period_start,
            t2,
            t3,
            t_sum,
            availability_pct,
            notes,
            computed_at
        FROM {CONTRACT_MONTHLY_TABLE}
        WHERE site = :site
          AND period_start >= :start_month
          AND period_start < :end_month
        ORDER BY period_start
    """
    try:
        df = execute_query(
            query,
            {
                "site": site,
                "start_month": start_month.to_pydatetime(),
                "end_month": end_month.to_pydatetime(),
            },
        )
    except DatabaseError:
        return pd.DataFrame()

    if df.empty:
        return df

    df["period_start"] = pd.to_datetime(df["period_start"], errors="coerce")
    df["Mois"] = df["period_start"].dt.strftime("%Y-%m")
    df["T2"] = df["t2"].astype(int)
    df["T3"] = df["t3"].astype(int)
    df["T(11..16)"] = df["t_sum"].astype(float).round(2)
    df["Disponibilité (%)"] = df["availability_pct"].astype(float).round(2)
    df["Notes"] = df["notes"].fillna("")
    df["Calculé le"] = pd.to_datetime(df["computed_at"], errors="coerce")
    columns = [
        "Mois",
        "T2",
        "T3",
        "T(11..16)",
        "Disponibilité (%)",
        "Notes",
        "Calculé le",
    ]
    return df[columns].sort_values("Mois").reset_index(drop=True)


def render_contract_tab(site: Optional[str], start_dt: datetime, end_dt: datetime) -> None:
    """Affiche les règles contractuelles et charge la disponibilité mensuelle stockée."""
    st.header("📄 Disponibilité contractuel")

    st.markdown("### Formule générale")
    st.markdown(
        r"**Disponibilité (%)** = $\dfrac{T(11..16) + T_3}{T_2} \times 100$"
    )

    st.caption(
        "Le calcul s'effectue sur des pas de 10 minutes, obtenus en moyennant les états échantillonnés"
        " toutes les 5 secondes."
    )

    st.markdown("### Définitions")
    st.markdown(
        "- **T2** : Nombre total de pas de 10 minutes sur la période d'observation (mois ou année).\n"
        "- **T3** : Nombre de pas de 10 minutes durant lesquels la station est arrêtée sur décision"
        " externe (propriétaire, autorité locale, gestionnaire de réseau, maintenance préventive).\n"
        "- **T(11..16)** : Somme des disponibilités calculées pour tous les pas hors T3, à partir des"
        " six points de charge (T11 à T16) avec un poids de 1/6 chacun."
    )

    st.markdown("### Règles par pas (hors T3)")

    st.subheader("A. Condition préalable AC + Batteries")
    st.markdown(
        "- Le pas est pris en compte uniquement si le réseau AC et les batteries DC1 et DC2 sont en"
        " fonctionnement normal ou partiel."
    )
    st.markdown("- **AC indisponible** : la station est indisponible sur le pas (disponibilité = 0).")
    st.markdown(
        "- **Batteries** :\n"
        "  - Une seule colonne indisponible (DC1 **ou** DC2) → la station reste disponible, le calcul"
        " peut continuer.\n"
        "  - Plus d'une colonne indisponible → station indisponible sur le pas (disponibilité = 0)."
    )

    st.subheader("B. Règle PDC (T11…T16)")
    st.markdown(
        "- **1 à 2 PDC indisponibles simultanément** : appliquer un prorata égal au nombre de PDC"
        " disponibles divisé par 6."
    )
    st.markdown(
        "- **3 à 6 PDC indisponibles** : la station est considérée indisponible sur le pas (valeur 0)."
    )

    st.markdown("### Exemple pour un pas")
    st.markdown(
        "Si un PDC est indisponible 1 minute sur 10 et les cinq autres sont disponibles :"
    )
    st.latex(r"T_{pas} = \frac{0.9 + 1 + 1 + 1 + 1 + 1}{6} = 0.9833 \Rightarrow 98.33\%")

    st.markdown("### Agrégation finale sur la période")
    st.markdown(
        "- **T(11..16)** : somme des disponibilités $T_{pas}$ pour tous les pas hors T3.\n"
        "- **T3** : nombre total de pas exclus.\n"
        "- **T2** : nombre total de pas analysés sur la période.\n"
        r"- **Disponibilité (%)** : $\dfrac{T(11..16) + T_3}{T_2} \times 100$."
    )

    st.markdown("---")
    st.subheader("📅 Disponibilité contractuelle mensuelle")
    if not site:
        st.warning("Sélectionnez un site dans les filtres pour calculer la disponibilité contractuelle.")
        return

    with st.spinner("Chargement des indicateurs contractuels..."):
        monthly_df = load_stored_contract_monthly(site, start_dt, end_dt)

    if monthly_df.empty:
        st.info(
            "Aucune donnée contractuelle stockée pour cette période. "
            "Exécutez le script `python Dispo/contract_metrics_job.py <site> <debut> <fin>` "
            "pour alimenter le tableau."
        )
        return

    warning_messages = {
        note.strip()
        for note in monthly_df.get("Notes", pd.Series(dtype=str)).dropna().tolist()
        if note and note.strip()
    }
    for warning in sorted(warning_messages):
        st.warning(warning)

    global_availability = monthly_df["Disponibilité (%)"].mean()
    col1, col2 = st.columns(2)
    with col1:
        st.metric("Disponibilité moyenne", f"{global_availability:.2f}%")
    with col2:
        total_steps = int(monthly_df["T2"].sum())
        st.metric("Nombre total de pas (T2)", f"{total_steps}")

    st.dataframe(
        monthly_df.drop(columns=["Notes"], errors="ignore"),
        hide_index=True,
        use_container_width=True,
        column_config={
            "Mois": st.column_config.TextColumn("Mois", width="medium"),
            "T2": st.column_config.NumberColumn("T2", width="small"),
            "T3": st.column_config.NumberColumn("T3", width="small"),
            "T(11..16)": st.column_config.NumberColumn("T(11..16)", format="%.2f"),
            "Disponibilité (%)": st.column_config.NumberColumn("Disponibilité (%)", format="%.2f"),
            "Calculé le": st.column_config.DatetimeColumn("Calculé le", format="YYYY-MM-DD HH:mm"),
        },
    )

    if "Calculé le" in monthly_df.columns and not monthly_df["Calculé le"].isna().all():
        last_update = monthly_df["Calculé le"].max()
        if pd.notna(last_update):
            st.caption(
                f"Dernière mise à jour contractuelle : {last_update.strftime('%Y-%m-%d %H:%M')}"
            )
    evo_df = monthly_df.copy()
    evo_df = evo_df[pd.notna(evo_df["Disponibilité (%)"])]
    evo_df["__mois_dt"] = pd.to_datetime(evo_df["Mois"] + "-01", errors="coerce")
    evo_df = evo_df.sort_values("__mois_dt")
    evo_df = evo_df.set_index("Mois")
    st.bar_chart(evo_df["Disponibilité (%)"])

def calcul():
    st.header("Réseau AC")
    with st.expander("AC"):
        with st.expander("Conditions de disponibilité"):
            st.markdown("- **Condition** : SEQ01.OLI.A.PC1 = `0` ET SEQ01.OLI.A.IC1 = `0`")
        with st.expander("Conditions d'indisponibilité"):
            st.markdown("Autres valeurs de SEQ01.OLI.A.IC1 et SEQ01.OLI.A.PC1")
            st.markdown("-- La cause d'indisponibilité :")
            st.markdown("  - SEQ01.OLI.A.PC1")
            st.markdown("  - SEQ01.OLI.A.IC1")

    st.header("Batterie DC1")
    with st.expander("DC1"):
        with st.expander("Conditions de disponibilité"):
            st.markdown("- SEQ02.OLI.A.PC1 = `0` ET SEQ02.OLI.A.IC1 = `0`")
            st.markdown("-- OU")
            st.markdown("- SEQ02.OLI.A.PC1 = `4` ET SEQ02.OLI.A.IC1 = `8`")
        with st.expander("Conditions d'indisponibilité"):
            st.markdown("Autres valeurs de SEQ02.OLI.A.IC1 et SEQ02.OLI.A.PC1")
            st.markdown("-- La cause d'indisponibilité :")
            st.markdown("  - SEQ02.OLI.A.PC1")
            st.markdown("  - SEQ02.OLI.A.IC1")

    st.header("Batterie DC2")
    with st.expander("DC2"):
        with st.expander("Conditions de disponibilité"):
            st.markdown("- **Condition** : SEQ03.OLI.A.PC1 = `0` ET SEQ03.OLI.A.IC1 = `0`")
            st.markdown("-- OU")
            st.markdown("- **Condition** : SEQ03.OLI.A.PC1 = `4` ET SEQ03.OLI.A.IC1 = `8`")
        with st.expander("Conditions d'indisponibilité"):
            st.markdown("Autres valeurs de SEQ03.OLI.A.IC1 et SEQ03.OLI.A.PC1")
            st.markdown("-- La cause d'indisponibilité :")
            st.markdown("  - SEQ03.OLI.A.PC1")
            st.markdown("  - SEQ03.OLI.A.IC1")
    st.header("Bornes PDC")

    def pdc_block(name, seq):
        with st.expander(name):
            with st.expander("Conditions de disponibilité"):
                st.markdown("- **Condition 1** : SEQ%s.OLI.A.IC1 = `1024`" % seq)
                st.markdown("- **Condition 2** : SEQ%s.OLI.A.IC1 = `0` ET SEQ%s.OLI.A.PC1 = `0`" % (seq, seq))
            with st.expander("Conditions d'indisponibilité"):
                st.markdown("Autres valeurs de SEQ%s.OLI.A.IC1 et SEQ%s.OLI.A.PC1" % (seq, seq))
                st.markdown("-- La cause d'indisponibilité :")
                st.markdown("  - SEQ%s.OLI.A.PC1" % seq)
                st.markdown("  - SEQ%s.OLI.A.IC1" % seq)
    pdc_block("PDC1", "12")
    pdc_block("PDC2", "22")
    pdc_block("PDC3", "13")
    pdc_block("PDC4", "23")
    pdc_block("PDC5", "14")
    pdc_block("PDC6", "24")


def render_statistics_tab() -> None:
    """Affiche la vue statistique multi-équipements pour chaque site."""

    st.header("📊 Vue Statistique Stations")
    st.caption("Analyse les indisponibilités critiques AC, DC et PDC en excluant les pertes de données.")

    available_sites = get_sites(MODE_EQUIPMENT)
    if not available_sites:
        st.warning("Aucun site disponible pour l'analyse statistique.")
        return

    current_site = st.session_state.get("current_site")
    if current_site and current_site in available_sites:
        default_sites = [current_site]
    else:
        default_sites = available_sites[:1]

    selected_sites = st.multiselect(
        "Sites à analyser",
        options=available_sites,
        default=default_sites,
        format_func=lambda code: mapping_sites.get(code.split("_")[-1], code),
        help="Sélectionnez un ou plusieurs sites pour visualiser leurs statistiques détaillées."
    )

    session_start = st.session_state.get("current_start_dt")
    session_end = st.session_state.get("current_end_dt")

    if not isinstance(session_start, datetime):
        session_start = datetime.now() - timedelta(days=7)
    if not isinstance(session_end, datetime):
        session_end = datetime.now()

    col_start, col_end = st.columns(2)
    start_date = col_start.date_input(
        "Date de début",
        value=session_start.date(),
        max_value=session_end.date(),
        help="Date de début de la fenêtre d'analyse statistique."
    )
    end_date = col_end.date_input(
        "Date de fin",
        value=session_end.date(),
        min_value=start_date,
        help="Date de fin de la fenêtre d'analyse statistique."
    )

    start_dt = datetime.combine(start_date, time.min)
    end_dt = datetime.combine(end_date, time.max)

    st.caption("Les métriques calculées considèrent la station indisponible dès qu'une condition critique est vraie.")

    if not selected_sites:
        st.info("Sélectionnez au moins un site pour afficher la vue statistique.")
        return

    export_payloads: List[Dict[str, Any]] = []
    export_key = (
        f"{start_dt.isoformat()}_{end_dt.isoformat()}_"
        f"{','.join(sorted(selected_sites))}"
    )
    if st.session_state.get("statistics_pdf_key") != export_key:
        st.session_state.pop("statistics_pdf_bytes", None)
        st.session_state.pop("statistics_pdf_filename", None)
        st.session_state["statistics_pdf_key"] = export_key

    for idx, site in enumerate(selected_sites, start=1):
        site_label = mapping_sites.get(site.split("_")[-1], site)
        st.subheader(f"📍 {site_label} ({site})")

        try:
            with st.spinner(f"Analyse des conditions critiques pour {site_label}..."):
                stats = load_station_statistics(site, start_dt, end_dt)
        except Exception as exc:
            logger.error("Erreur lors de l'analyse statistique pour %s : %s", site, exc)
            st.error(f"❌ Impossible de calculer les statistiques pour {site_label}. {exc}")
            if idx < len(selected_sites):
                st.divider()
            continue

        summary_df = stats.get("summary_df", pd.DataFrame())
        metrics = stats.get("metrics", {})
        timeline_df = stats.get("timeline_df", pd.DataFrame())
        condition_intervals = stats.get("condition_intervals", {})
        downtime_intervals = stats.get("downtime_intervals", [])

        availability_pct = float(metrics.get("availability_pct", 0.0) or 0.0)
        downtime_minutes = int(metrics.get("downtime_minutes", 0) or 0)
        reference_minutes = int(metrics.get("reference_minutes", 0) or 0)
        uptime_minutes = int(metrics.get("uptime_minutes", max(reference_minutes - downtime_minutes, 0)))
        window_minutes = int(metrics.get("window_minutes", 0) or 0)
        coverage_pct = float(metrics.get("coverage_pct", 0.0) or 0.0)
        col1, col2, col3 = st.columns(3)
        with col1:
            st.metric("Disponibilité estimée", f"{availability_pct:.2f}%")
        with col2:
            st.metric("Indisponibilité réelle de la station", format_minutes(downtime_minutes))
        with col3:
            st.metric(
                "Temps analysé",
                format_minutes(reference_minutes),
                help=f"{coverage_pct:.1f}% du total ({format_minutes(window_minutes)})"
            )

        if window_minutes > 0 and coverage_pct < 80:
            st.warning("Couverture partielle des données : certaines périodes n'ont pas pu être analysées.")

        if not summary_df.empty:
            display_df = summary_df.copy()
            display_df["Temps analysé"] = display_df["Temps_Analysé_Minutes"].apply(
                lambda m: format_minutes(int(m))
            )
            display_df["Durée"] = display_df["Durée_Minutes"].apply(
                lambda m: format_minutes(int(m))
            )

            ordered_columns = [
                "Condition",
                "Durée",
                "Temps analysé",
            ]

            display_df = display_df[ordered_columns]

            st.dataframe(
                display_df,
                hide_index=True,
                use_container_width=True,
                column_config={
                    "Condition": st.column_config.TextColumn("Condition", width="large"),
                    "Durée": st.column_config.TextColumn("Durée", width="medium"),
                    "Temps analysé": st.column_config.TextColumn("Temps analysé", width="medium"),
                }
            )
        else:
            st.success("Aucune condition critique détectée sur la période analysée.")

        for label, intervals in condition_intervals.items():
            interval_df = _build_interval_table(intervals)
            if interval_df.empty:
                continue
            with st.expander(f"Détails — {label} ({len(intervals)} période{'s' if len(intervals) > 1 else ''})"):
                table_display = interval_df.copy()
                table_display["Début"] = table_display["Début"].dt.strftime("%Y-%m-%d %H:%M")
                table_display["Fin"] = table_display["Fin"].dt.strftime("%Y-%m-%d %H:%M")
                table_display["Durée"] = table_display["Durée_Minutes"].apply(lambda m: format_minutes(int(m)))
                table_display = table_display.rename(columns={"Durée_Minutes": "Durée (min)"})
                st.dataframe(
                    table_display[["Période", "Début", "Fin", "Durée (min)", "Durée"]],
                    hide_index=True,
                    use_container_width=True,
                )

        downtime_df = _build_interval_table(downtime_intervals)
        if not downtime_df.empty:
            with st.expander(f"Périodes d'indisponibilité réelle de la station ({len(downtime_intervals)})"):
                dt_display = downtime_df.copy()
                dt_display["Début"] = dt_display["Début"].dt.strftime("%Y-%m-%d %H:%M")
                dt_display["Fin"] = dt_display["Fin"].dt.strftime("%Y-%m-%d %H:%M")
                dt_display["Durée"] = dt_display["Durée_Minutes"].apply(lambda m: format_minutes(int(m)))
                dt_display = dt_display.rename(columns={"Durée_Minutes": "Durée (min)"})
                st.dataframe(
                    dt_display[["Période", "Début", "Fin", "Durée (min)", "Durée"]],
                    hide_index=True,
                    use_container_width=True,
                )
        else:
            st.info("Aucune période d'indisponibilité réelle détectée pour la station.")

        if not timeline_df.empty:
            order = ["AC", "DC1", "DC2"] + [f"PDC{i}" for i in range(1, 7)]
            available_order = [item for item in order if item in timeline_df["Equipement"].unique()]
            if not available_order:
                available_order = timeline_df["Equipement"].unique().tolist()

            color_map = {
                "✅ Disponible": "#28a745",
                "❌ Indisponible": "#dc3545",
                "❌ Indisponible (Exclu)": "#fd7e14",
                "⚠️ Donnée manquante": "#6c757d",
                "⚠️ Donnée manquante (Exclu)": "#BBDB07",
                "❓ Inconnu": "#adb5bd",
                "❓ Inconnu (Exclu)": "#868e96",
            }

            fig = px.timeline(
                timeline_df,
                x_start="start",
                x_end="end",
                y="Equipement",
                color="label",
                hover_data={
                    "cause": True,
                    "duration_minutes": True,
                    "start": "|%Y-%m-%d %H:%M",
                    "end": "|%Y-%m-%d %H:%M",
                    "Equipement": False,
                    "label": False,
                },
                category_orders={"Equipement": available_order},
                color_discrete_map=color_map,
            )
            fig.update_yaxes(autorange="reversed", title="")
            fig.update_xaxes(title="Période")
            base_height = 120 + 40 * len(available_order)
            fig.update_layout(
                height=max(360, base_height),
                showlegend=True,
                title=f"Timeline des équipements — {site_label}",
            )
            st.plotly_chart(fig, use_container_width=True)
        else:
            st.warning("Aucune donnée de timeline disponible pour cette période.")

        st.caption(f"Temps disponible estimé : {format_minutes(uptime_minutes)}")

        try:
            equipment_summary = get_equipment_summary(start_dt, end_dt, site, mode=MODE_EQUIPMENT)
        except Exception:
            equipment_summary = pd.DataFrame()

        try:
            raw_blocks = load_filtered_blocks(start_dt, end_dt, site, None, mode=MODE_EQUIPMENT)
            if not raw_blocks.empty:
                raw_blocks = raw_blocks[[
                    "date_debut",
                    "date_fin",
                    "est_disponible",
                    "cause",
                ]].copy()
        except Exception:
            raw_blocks = pd.DataFrame(columns=["date_debut", "date_fin", "est_disponible", "cause"])

        export_payloads.append(
            {
                "site": site,
                "site_label": site_label,
                "metrics": metrics,
                "summary_df": summary_df.copy() if summary_df is not None else pd.DataFrame(),
                "equipment_summary": equipment_summary.copy() if equipment_summary is not None else pd.DataFrame(),
                "raw_blocks": raw_blocks.copy(),
            }
        )

        if idx < len(selected_sites):
            st.divider()

    if export_payloads:
        st.divider()
        controls_col, download_col = st.columns([1, 3])

        with controls_col:
            if st.button("📄 Générer le PDF", key="generate_statistics_pdf"):
                with st.spinner("Génération du PDF..."):
                    try:
                        from export import SiteReport, generate_statistics_pdf  # type: ignore
<<<<<<< HEAD
                    except ModuleNotFoundError:
                        from Dispo.export import SiteReport, generate_statistics_pdf  # type: ignore
=======
>>>>>>> 4dfc70a9

                        site_reports = [
                            SiteReport(
                                site=payload["site"],
                                site_label=payload["site_label"],
                                metrics=payload["metrics"],
                                summary_df=payload["summary_df"],
                                equipment_summary=payload["equipment_summary"],
                                raw_blocks=payload["raw_blocks"],
                            )
                            for payload in export_payloads
                        ]

                        pdf_bytes = generate_statistics_pdf(
                            site_reports,
                            start_dt,
                            end_dt,
                            title="rapport mensuel de disponibilité",
                        )
                    except ImportError as exc:
                        st.error(str(exc))
                    except Exception as exc:  # pragma: no cover - UI feedback
                        logger.exception("Erreur lors de la génération du PDF")
                        st.error(f"Impossible de générer le PDF : {exc}")
                    else:
                        filename = (
                            f"rapport_disponibilite_"
                            f"{start_dt.strftime('%Y%m%d')}_{end_dt.strftime('%Y%m%d')}.pdf"
                        )
                        st.session_state["statistics_pdf_bytes"] = pdf_bytes
                        st.session_state["statistics_pdf_filename"] = filename
                        st.success("PDF généré. Utilisez le bouton de téléchargement.")

        with download_col:
            pdf_bytes = st.session_state.get("statistics_pdf_bytes")
            if pdf_bytes:
                filename = st.session_state.get(
                    "statistics_pdf_filename",
                    "rapport_disponibilite.pdf",
                )
                st.download_button(
                    "⬇️ Télécharger le PDF",
                    data=pdf_bytes,
                    file_name=filename,
                    mime="application/pdf",
                )


def main():
    """Point d'entrée principal de l'application."""
    
    if "last_cache_clear" not in st.session_state:
        st.session_state["last_cache_clear"] = None
    
    render_header()
    
    st.divider()
    
    site, equip, start_dt, end_dt = render_filters()

    selection_valid = site is not None and equip is not None

    st.session_state["current_site"] = site if selection_valid else None
    st.session_state["current_equip"] = equip if selection_valid else None
    st.session_state["current_start_dt"] = start_dt
    st.session_state["current_end_dt"] = end_dt
    st.session_state["current_mode"] = get_current_mode()

    st.divider()

    if not selection_valid:
        st.error("⚠️ Sélectionnez un site et un équipement spécifiques pour afficher la disponibilité détaillée.")
        df_filtered = pd.DataFrame()
    else:
        with st.spinner("⏳ Chargement des données..."):
            df_filtered = load_filtered_blocks(start_dt, end_dt, site, equip, mode=get_current_mode())

    if df_filtered is None:
        logger.warning("Aucune donnée reçue de load_filtered_blocks, utilisation d'un DataFrame vide")
        df_filtered = pd.DataFrame()

    if not df_filtered.empty:
        st.caption(f"📊 {len(df_filtered)} blocs chargés pour la période sélectionnée")
    
    tabs = st.tabs([
        "📈 Vue d'ensemble",
        "📊 Vue statistique",
        "🌍 Comparaison sites",
        "⏱️ Timeline & Annotations",
        "📊 Rapport",
        "🚫 Exclusions",
        "💬 Commentaires",
        "ℹ️ Info calcul",
        "📄 Contrat",
    ])

    with tabs[0]:
        render_overview_tab(df_filtered)

    with tabs[1]:
        render_statistics_tab()

    with tabs[2]:
        render_global_comparison_tab(start_dt, end_dt)

    with tabs[3]:
        render_timeline_tab(site, equip, start_dt, end_dt)

    with tabs[4]:
        render_report_tab()

    with tabs[5]:
        render_exclusions_tab()

    with tabs[6]:
        render_comments_tab()

    with tabs[7]:
        calcul()

    with tabs[8]:
        render_contract_tab(site, start_dt, end_dt)

    st.divider()
    col1, col2, col3 = st.columns(3)
    
    with col1:
        st.caption("🔧 Dashboard Disponibilité v6.0")
    
    with col2:
        if st.session_state.get("last_cache_clear"):
            last_update = pd.to_datetime(st.session_state["last_cache_clear"]).strftime("%H:%M:%S")
            st.caption(f"🔄 Dernier rafraîchissement: {last_update}")
    
    with col3:
        st.caption("📞 Support: Nidec-ASI")

if __name__ == "__main__":
    try:
        main()
    except Exception as e:
        logger.exception("Erreur fatale dans l'application")
        st.error(f"""
        ❌ **Erreur Critique**
        
        Une erreur inattendue s'est produite:
        ```
        {str(e)}
        ```
        
        Veuillez contacter le support technique si le problème persiste.
        """)
        
        if st.button("🔄 Redémarrer l'application"):
            st.rerun()<|MERGE_RESOLUTION|>--- conflicted
+++ resolved
@@ -4410,11 +4410,6 @@
                 with st.spinner("Génération du PDF..."):
                     try:
                         from export import SiteReport, generate_statistics_pdf  # type: ignore
-<<<<<<< HEAD
-                    except ModuleNotFoundError:
-                        from Dispo.export import SiteReport, generate_statistics_pdf  # type: ignore
-=======
->>>>>>> 4dfc70a9
 
                         site_reports = [
                             SiteReport(
